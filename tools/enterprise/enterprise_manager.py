--- conflicted
+++ resolved
@@ -300,13 +300,7 @@
             f"Enterprise Enabled: {'✅ Yes' if status['license']['commercial_enabled'] else '❌ No'}"
         )
         logging.info(f"Available Features: {', '.join(status['license']['features'])}")
-<<<<<<< HEAD
-        logging.info(
-            f"Components Available: {status['summary']['components_available']}"
-        )
-=======
         logging.info(f"Components Available: {status['summary']['components_available']}")
->>>>>>> d6d2265e
 
     elif args.command == "install":
         result = installer.install_enterprise_features(args.license_key)
@@ -324,13 +318,7 @@
         logging.info("=" * 45)
         for component in validation["components"]:
             status_icon = "✅" if component["status"] == "available" else "❌"
-<<<<<<< HEAD
-            logging.info(
-                f"{status_icon} {component['component']}: {component['description']}"
-            )
-=======
             logging.info(f"{status_icon} {component['component']}: {component['description']}")
->>>>>>> d6d2265e
 
     elif args.command == "commands":
         cmd = installer.get_installation_command(args.mode)
