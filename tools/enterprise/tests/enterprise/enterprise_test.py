--- conflicted
+++ resolved
@@ -174,13 +174,7 @@
                 if "modules" in result:
                     for mod, mod_result in result["modules"].items():
                         if mod_result["status"] != "success":
-<<<<<<< HEAD
-                            logging.info(
-                                f"   {mod}: {mod_result.get('error', '未知错误')}"
-                            )
-=======
                             logging.info(f"   {mod}: {mod_result.get('error', '未知错误')}")
->>>>>>> d6d2265e
 
 
 def main():
