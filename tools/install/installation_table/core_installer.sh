#!/bin/bash
# SAGE 安装脚本 - 核心包安装器 (重构版本)
# 负责通过主sage包统一安装所有依赖

# 导入颜色定义
source "$(dirname "${BASH_SOURCE[0]}")/../display_tools/colors.sh"
source "$(dirname "${BASH_SOURCE[0]}")/../display_tools/logging.sh"
<<<<<<< HEAD
source "$(dirname "${BASH_SOURCE[0]}")/../display_tools/logging.sh"
=======
>>>>>>> e6a786ca

# 导入友好错误处理
if [ -f "$(dirname "${BASH_SOURCE[0]}")/../fixes/friendly_error_handler.sh" ]; then
    source "$(dirname "${BASH_SOURCE[0]}")/../fixes/friendly_error_handler.sh"
fi

# CI环境检测
if [ "$CI" = "true" ] || [ -n "$GITHUB_ACTIONS" ] || [ -n "$GITLAB_CI" ] || [ -n "$JENKINS_URL" ]; then
    export PIP_NO_INPUT=1
    export PIP_DISABLE_PIP_VERSION_CHECK=1
    # 确保在CI环境中禁用可能导致问题的进度条设置
    unset PIP_PROGRESS_BAR
elif [ "$SAGE_REMOTE_DEPLOY" = "true" ]; then
    export PIP_NO_INPUT=1
    export PIP_DISABLE_PIP_VERSION_CHECK=1
    # 远程部署环境也禁用可能导致问题的进度条设置
    unset PIP_PROGRESS_BAR
else
    export PYTHONNOUSERSITE=1
    # 非CI环境清除可能存在的全局进度条配置
    unset PIP_PROGRESS_BAR
fi

# 设置pip命令
PIP_CMD="${PIP_CMD:-pip3}"

# 安装核心包 - 新的简化版本
install_core_packages() {
    local install_mode="${1:-dev}"  # 默认为开发模式

    # 准备pip安装参数
    local pip_args="--disable-pip-version-check --no-input"

    # CI环境额外处理
    if [ "$CI" = "true" ] || [ -n "$GITHUB_ACTIONS" ] || [ -n "$GITLAB_CI" ] || [ -n "$JENKINS_URL" ]; then
        # 在CI中将包安装到用户site（~/.local），便于跨job缓存与导入
        pip_args="$pip_args --user"
        # 某些系统前缀可能仍需此选项
        if python3 -c "import sys; print(1 if '/usr' in sys.prefix else 0)" 2>/dev/null | grep -q "1"; then
            pip_args="$pip_args --break-system-packages"
            echo -e "${DIM}CI环境: 添加 --break-system-packages${NC}"
        fi
        # 确保用户脚本目录在PATH中（供 'sage' 可执行脚本使用）
        export PATH="$HOME/.local/bin:$PATH"
        echo -e "${DIM}CI环境: 使用 --user 安装，PATH+=~/.local/bin${NC}"
        # CI环境也使用 off，避免版本兼容性问题
        pip_args="$pip_args --progress-bar=off"
    else
        # 非CI环境，使用简洁进度条（off 在所有 pip 版本中都支持）
        pip_args="$pip_args --progress-bar=off"
    fi

    # 获取项目根目录并初始化日志文件
    local project_root="$(cd "$(dirname "${BASH_SOURCE[0]}")/../../../" && pwd)"
    local log_file="$project_root/.sage/logs/install.log"

    # 设置全局日志文件路径
    export SAGE_INSTALL_LOG="$log_file"

<<<<<<< HEAD
    # 设置全局日志文件路径
    export SAGE_INSTALL_LOG="$log_file"

=======
>>>>>>> e6a786ca
    # 确保.sage目录结构存在
    mkdir -p "$project_root/.sage/logs"
    mkdir -p "$project_root/.sage/tmp"
    mkdir -p "$project_root/.sage/cache"

    # 初始化日志文件
    log_info "SAGE 安装日志" "INSTALL"
    log_info "开始时间: $(date '+%Y-%m-%d %H:%M:%S')" "INSTALL"
    log_info "安装模式: $install_mode" "INSTALL"
    log_info "项目路径: $project_root" "INSTALL"
<<<<<<< HEAD
    log_info "SAGE 安装日志" "INSTALL"
    log_info "开始时间: $(date '+%Y-%m-%d %H:%M:%S')" "INSTALL"
    log_info "安装模式: $install_mode" "INSTALL"
    log_info "项目路径: $project_root" "INSTALL"
=======
>>>>>>> e6a786ca

    echo -e "${INFO} 安装 SAGE ($install_mode 模式)..."
    echo -e "${DIM}安装日志: $log_file${NC}"
    echo ""

    # 记录环境信息
    log_phase_start_enhanced "环境信息收集" "INSTALL" 5
    log_environment "INSTALL"
    log_phase_end_enhanced "环境信息收集" "true" "INSTALL"

<<<<<<< HEAD
    # 记录环境信息
    log_phase_start_enhanced "环境信息收集" "INSTALL" 5
    log_environment "INSTALL"
    log_phase_end_enhanced "环境信息收集" "true" "INSTALL"

=======
>>>>>>> e6a786ca
    case "$install_mode" in
        "core")
            echo -e "${GRAY}核心运行时：L1-L4 (仅运行时)${NC}"
            echo -e "${DIM}包含: common, platform, kernel, libs, middleware (~100MB)${NC}"
            ;;
        "standard")
            echo -e "${GREEN}标准模式：Core + CLI + Benchmark + 科学计算${NC}"
            echo -e "${DIM}包含: L1-L4 + sage-cli + sage-benchmark + numpy, pandas, matplotlib (~220MB)${NC}"
<<<<<<< HEAD
            echo -e "${GREEN}标准模式：Core + CLI + Benchmark + 科学计算${NC}"
            echo -e "${DIM}包含: L1-L4 + sage-cli + sage-benchmark + numpy, pandas, matplotlib (~220MB)${NC}"
=======
>>>>>>> e6a786ca
            ;;
        "full")
            echo -e "${PURPLE}完整功能：Standard + Apps + Studio${NC}"
            echo -e "${DIM}包含: 标准 + sage-apps, sage-studio (~300MB)${NC}"
<<<<<<< HEAD
            echo -e "${DIM}包含: 标准 + sage-apps, sage-studio (~300MB)${NC}"
=======
>>>>>>> e6a786ca
            ;;
        "dev")
            echo -e "${YELLOW}开发模式：Full + 开发工具${NC}"
            echo -e "${DIM}包含: 完整 + sage-tools, pytest, black, mypy, pre-commit (~400MB)${NC}"
            ;;
        *)
            echo -e "${YELLOW}未知模式，使用开发者模式${NC}"
            install_mode="dev"
            ;;
    esac

    echo ""

    # 检查所有必要的包目录是否存在
    local required_packages=("packages/sage-common" "packages/sage-platform" "packages/sage-kernel")

    # 根据模式添加更多包
    if [ "$install_mode" != "core" ]; then
        required_packages+=("packages/sage-middleware" "packages/sage-libs")
        # standard/full/dev 模式需要 CLI
        required_packages+=("packages/sage-cli")
        # standard/full/dev 模式需要 benchmark
        [ -d "packages/sage-benchmark" ] && required_packages+=("packages/sage-benchmark")
<<<<<<< HEAD
        # standard/full/dev 模式需要 benchmark
        [ -d "packages/sage-benchmark" ] && required_packages+=("packages/sage-benchmark")
=======
>>>>>>> e6a786ca
    fi

    # full 和 dev 模式需要 studio
    if [ "$install_mode" = "full" ] || [ "$install_mode" = "dev" ]; then
        [ -d "packages/sage-studio" ] && required_packages+=("packages/sage-studio")
        # full/dev 模式添加 L5 apps（如果存在）
<<<<<<< HEAD
        # full/dev 模式添加 L5 apps（如果存在）
=======
>>>>>>> e6a786ca
        [ -d "packages/sage-apps" ] && required_packages+=("packages/sage-apps")
    fi

    # dev 模式需要 sage-tools
    if [ "$install_mode" = "dev" ]; then
        [ -d "packages/sage-tools" ] && required_packages+=("packages/sage-tools")
    fi

    required_packages+=("packages/sage")

    for package_dir in "${required_packages[@]}"; do
        if [ ! -d "$package_dir" ]; then
            log_error "找不到包目录: $package_dir" "INSTALL"
            log_error "当前工作目录: $(pwd)" "INSTALL"
            log_error "项目根目录: $project_root" "INSTALL"
<<<<<<< HEAD
            log_error "找不到包目录: $package_dir" "INSTALL"
            log_error "当前工作目录: $(pwd)" "INSTALL"
            log_error "项目根目录: $project_root" "INSTALL"
=======
>>>>>>> e6a786ca
            echo -e "${CROSS} 错误：找不到包目录 ($package_dir)"
            return 1
        fi
    done

    # 执行安装
    echo -e "${BLUE}━━━━━━━━━━━━━━━━━━━━━━━━━━━━━━━━━━━━━━━━━━━━━━━━━━━━━━━━━━━━━━━━━━━━━━━━━━━━━━━━━━━━━━━━━━━━━━━━━━━━━━━━━━━━━━━━━━━━━━━━━━━━━━━━${NC}"
    echo -e "${BOLD}  📦 安装 SAGE ($install_mode 模式)${NC}"
    echo -e "${BLUE}━━━━━━━━━━━━━━━━━━━━━━━━━━━━━━━━━━━━━━━━━━━━━━━━━━━━━━━━━━━━━━━━━━━━━━━━━━━━━━━━━━━━━━━━━━━━━━━━━━━━━━━━━━━━━━━━━━━━━━━━━━━━━━━━${NC}"

    # 准备pip安装参数
    local pip_args="--disable-pip-version-check --no-input"

    # 添加缓存支持（非CI环境）
    if [ "$CI" != "true" ] && [ -z "$GITHUB_ACTIONS" ] && [ -z "$GITLAB_CI" ] && [ -z "$JENKINS_URL" ]; then
        # 非CI环境启用缓存以加速重复安装
        pip_args="$pip_args --cache-dir ~/.cache/pip"
        echo -e "${DIM}启用 pip 缓存: ~/.cache/pip${NC}"
    else
        # CI环境禁用缓存以确保新鲜安装
        pip_args="$pip_args --no-cache-dir"
        echo -e "${DIM}CI环境: 禁用 pip 缓存${NC}"
    fi

<<<<<<< HEAD
    # 添加缓存支持（非CI环境）
    if [ "$CI" != "true" ] && [ -z "$GITHUB_ACTIONS" ] && [ -z "$GITLAB_CI" ] && [ -z "$JENKINS_URL" ]; then
        # 非CI环境启用缓存以加速重复安装
        pip_args="$pip_args --cache-dir ~/.cache/pip"
        echo -e "${DIM}启用 pip 缓存: ~/.cache/pip${NC}"
    else
        # CI环境禁用缓存以确保新鲜安装
        pip_args="$pip_args --no-cache-dir"
        echo -e "${DIM}CI环境: 禁用 pip 缓存${NC}"
    fi

=======
>>>>>>> e6a786ca
    # CI环境额外处理
    if [ "$CI" = "true" ] || [ -n "$GITHUB_ACTIONS" ] || [ -n "$GITLAB_CI" ] || [ -n "$JENKINS_URL" ]; then
        # 在CI中将包安装到用户site（~/.local），便于跨job缓存与导入
        pip_args="$pip_args --user"
        # 某些系统前缀可能仍需此选项
        if python3 -c "import sys; print(1 if '/usr' in sys.prefix else 0)" 2>/dev/null; then
<<<<<<< HEAD
        if python3 -c "import sys; print(1 if '/usr' in sys.prefix else 0)" 2>/dev/null; then
=======
>>>>>>> e6a786ca
            pip_args="$pip_args --break-system-packages"
            echo -e "${DIM}CI环境: 添加 --break-system-packages${NC}"
        fi
        # 确保用户脚本目录在PATH中（供 'sage' 可执行脚本使用）
        export PATH="$HOME/.local/bin:$PATH"
        echo -e "${DIM}CI环境: 使用 --user 安装，PATH+=~/.local/bin${NC}"
        # CI环境也使用 off，避免版本兼容性问题
        pip_args="$pip_args --progress-bar=off"
    else
        # 非CI环境，使用简洁进度条（off 在所有 pip 版本中都支持）
        pip_args="$pip_args --progress-bar=off"
    fi

    log_phase_start_enhanced "本地依赖包安装" "INSTALL" 180
<<<<<<< HEAD
    log_phase_start_enhanced "本地依赖包安装" "INSTALL" 180
=======
>>>>>>> e6a786ca

    # 本地开发安装策略：
    # 1. 使用 -e (editable) 模式安装
    # 2. 使用 --no-deps 完全禁用依赖解析，避免从 PyPI 安装 isage-* 包
    # 3. 按正确的依赖顺序手动安装所有包
    # 4. 最后单独安装外部依赖
<<<<<<< HEAD
    # 1. 使用 -e (editable) 模式安装
    # 2. 使用 --no-deps 完全禁用依赖解析，避免从 PyPI 安装 isage-* 包
    # 3. 按正确的依赖顺序手动安装所有包
    # 4. 最后单独安装外部依赖
=======
>>>>>>> e6a786ca
    local install_flags="-e"

    log_info "安装策略: editable + --no-deps (禁用 PyPI 依赖解析)" "INSTALL"
    log_info "手动控制安装顺序，确保使用本地源码" "INSTALL"
    echo -e "${DIM}安装策略: editable + --no-deps (禁用 PyPI 依赖解析)${NC}"
    echo -e "${DIM}           手动控制安装顺序，确保使用本地源码${NC}"
    echo ""

<<<<<<< HEAD
    log_info "安装策略: editable + --no-deps (禁用 PyPI 依赖解析)" "INSTALL"
    log_info "手动控制安装顺序，确保使用本地源码" "INSTALL"
    echo -e "${DIM}安装策略: editable + --no-deps (禁用 PyPI 依赖解析)${NC}"
    echo -e "${DIM}           手动控制安装顺序，确保使用本地源码${NC}"
    echo ""

    # 第一步：安装基础包（L1-L2）
    echo -e "${DIM}步骤 1/3: 安装基础包 (L1-L2)...${NC}"
    log_info "步骤 1/3: 安装基础包 (L1-L2)" "INSTALL"
    log_info "步骤 1/3: 安装基础包 (L1-L2)" "INSTALL"
=======
    # 第一步：安装基础包（L1-L2）
    echo -e "${DIM}步骤 1/3: 安装基础包 (L1-L2)...${NC}"
    log_info "步骤 1/3: 安装基础包 (L1-L2)" "INSTALL"
>>>>>>> e6a786ca
    local base_packages=("packages/sage-common" "packages/sage-platform")

    for package_dir in "${base_packages[@]}"; do
        echo -e "${DIM}  正在安装: $package_dir${NC}"
        log_info "开始安装: $package_dir" "INSTALL"
        log_debug "PIP命令: $PIP_CMD install $install_flags $package_dir $pip_args --no-deps" "INSTALL"
<<<<<<< HEAD
        log_info "开始安装: $package_dir" "INSTALL"
        log_debug "PIP命令: $PIP_CMD install $install_flags $package_dir $pip_args --no-deps" "INSTALL"
=======
>>>>>>> e6a786ca

        if ! log_command "INSTALL" "Deps" "$PIP_CMD install $install_flags \"$package_dir\" $pip_args --no-deps"; then
            log_error "安装失败: $package_dir" "INSTALL"
            log_error "请检查日志文件: $SAGE_INSTALL_LOG" "INSTALL"
<<<<<<< HEAD
        if ! log_command "INSTALL" "Deps" "$PIP_CMD install $install_flags \"$package_dir\" $pip_args --no-deps"; then
            log_error "安装失败: $package_dir" "INSTALL"
            log_error "请检查日志文件: $SAGE_INSTALL_LOG" "INSTALL"
=======
>>>>>>> e6a786ca
            echo -e "${CROSS} 安装 $package_dir 失败！"
            return 1
        fi

        log_info "安装成功: $package_dir" "INSTALL"
        # 验证安装
        local pkg_name=$(basename "$package_dir" | sed 's/sage-/isage-/')
        log_pip_package_info "$pkg_name" "INSTALL"
<<<<<<< HEAD

        log_info "安装成功: $package_dir" "INSTALL"
        # 验证安装
        local pkg_name=$(basename "$package_dir" | sed 's/sage-/isage-/')
        log_pip_package_info "$pkg_name" "INSTALL"
=======
>>>>>>> e6a786ca
    done

    # 第二步：安装核心引擎 (L3)
    echo -e "${DIM}步骤 2/3: 安装核心引擎 (L3)...${NC}"
    log_info "步骤 2/3: 安装核心引擎 (L3)" "INSTALL"
<<<<<<< HEAD
    log_info "步骤 2/3: 安装核心引擎 (L3)" "INSTALL"
=======
>>>>>>> e6a786ca
    local core_packages=("packages/sage-kernel")

    if [ "$install_mode" != "core" ]; then
        core_packages+=("packages/sage-libs")
    fi

    for package_dir in "${core_packages[@]}"; do
        echo -e "${DIM}  正在安装: $package_dir${NC}"
        log_info "开始安装: $package_dir" "INSTALL"

        # 特殊处理 sage-libs: LibAMM C++ 扩展默认跳过本地编译
        # LibAMM 编译需要大量内存（单文件 500MB+），不适合本地构建
        # 默认从 PyPI 获取预编译版本（由 CI/CD self-hosted server 构建）
        # 如需本地编译 LibAMM，设置环境变量: BUILD_LIBAMM=1
        if [[ "$package_dir" == *"sage-libs"* ]]; then
            if [ "${BUILD_LIBAMM:-0}" = "1" ]; then
                log_info "sage-libs: BUILD_LIBAMM=1，将编译 LibAMM C++ 扩展（需要大量内存）" "INSTALL"
                echo -e "${YELLOW}  ⚠️  sage-libs: 将本地编译 LibAMM（可能导致内存不足）${NC}"
            else
                log_info "sage-libs: LibAMM C++ 扩展已跳过（默认行为），将从 PyPI 安装预编译版本" "INSTALL"
                echo -e "${DIM}  sage-libs: 跳过 LibAMM 本地编译（从 PyPI 获取预编译版本）${NC}"
                # 确保 BUILD_LIBAMM 为 0（CMakeLists.txt 默认就是 OFF，这里显式设置）
                export BUILD_LIBAMM=0
            fi
        fi
<<<<<<< HEAD

        log_debug "PIP命令: $PIP_CMD install $install_flags $package_dir $pip_args --no-deps" "INSTALL"

        if ! log_command "INSTALL" "Deps" "$PIP_CMD install $install_flags \"$package_dir\" $pip_args --no-deps"; then
            log_error "安装失败: $package_dir" "INSTALL"
            log_error "请检查日志文件: $SAGE_INSTALL_LOG" "INSTALL"
        log_info "开始安装: $package_dir" "INSTALL"

        # 特殊处理 sage-libs: LibAMM C++ 扩展默认跳过本地编译
        # LibAMM 编译需要大量内存（单文件 500MB+），不适合本地构建
        # 默认从 PyPI 获取预编译版本（由 CI/CD self-hosted server 构建）
        # 如需本地编译 LibAMM，设置环境变量: BUILD_LIBAMM=1
        if [[ "$package_dir" == *"sage-libs"* ]]; then
            if [ "${BUILD_LIBAMM:-0}" = "1" ]; then
                log_info "sage-libs: BUILD_LIBAMM=1，将编译 LibAMM C++ 扩展（需要大量内存）" "INSTALL"
                echo -e "${YELLOW}  ⚠️  sage-libs: 将本地编译 LibAMM（可能导致内存不足）${NC}"
            else
                log_info "sage-libs: LibAMM C++ 扩展已跳过（默认行为），将从 PyPI 安装预编译版本" "INSTALL"
                echo -e "${DIM}  sage-libs: 跳过 LibAMM 本地编译（从 PyPI 获取预编译版本）${NC}"
                # 确保 BUILD_LIBAMM 为 0（CMakeLists.txt 默认就是 OFF，这里显式设置）
                export BUILD_LIBAMM=0
            fi
        fi

        log_debug "PIP命令: $PIP_CMD install $install_flags $package_dir $pip_args --no-deps" "INSTALL"

=======

        log_debug "PIP命令: $PIP_CMD install $install_flags $package_dir $pip_args --no-deps" "INSTALL"

>>>>>>> e6a786ca
        if ! log_command "INSTALL" "Deps" "$PIP_CMD install $install_flags \"$package_dir\" $pip_args --no-deps"; then
            log_error "安装失败: $package_dir" "INSTALL"
            log_error "请检查日志文件: $SAGE_INSTALL_LOG" "INSTALL"
            echo -e "${CROSS} 安装 $package_dir 失败！"

            # 清理环境变量
            if [[ "$package_dir" == *"sage-libs"* ]]; then
                unset BUILD_LIBAMM
            fi
<<<<<<< HEAD

            # 清理环境变量
            if [[ "$package_dir" == *"sage-libs"* ]]; then
                unset BUILD_LIBAMM
            fi
=======
>>>>>>> e6a786ca
            return 1
        fi

        # 清理环境变量
        if [[ "$package_dir" == *"sage-libs"* ]]; then
            unset BUILD_LIBAMM
        fi

        log_info "安装成功: $package_dir" "INSTALL"
        local pkg_name=$(basename "$package_dir" | sed 's/sage-/isage-/')
        log_pip_package_info "$pkg_name" "INSTALL"
<<<<<<< HEAD

        # 清理环境变量
        if [[ "$package_dir" == *"sage-libs"* ]]; then
            unset BUILD_LIBAMM
        fi

        log_info "安装成功: $package_dir" "INSTALL"
        local pkg_name=$(basename "$package_dir" | sed 's/sage-/isage-/')
        log_pip_package_info "$pkg_name" "INSTALL"
=======
>>>>>>> e6a786ca
    done

    # 第三步：安装上层包（L4-L6，根据模式）
    if [ "$install_mode" != "core" ]; then
        echo -e "${DIM}步骤 3/3: 安装上层包 (L4-L6)...${NC}"

        # L4: middleware (包含C++扩展构建)
        # 注意：必须使用 --no-deps 防止 pip 重新安装已有的 sage 子包依赖
        # C++ 构建依赖（pybind11等）在 build-system.requires 中声明，通过环境已安装
        # 运行时依赖（isage-common/platform/kernel/libs）在 step 1-2 已安装
        echo -e "${DIM}  正在安装: packages/sage-middleware${NC}"
        echo -e "${DIM}    (包含 C++ 扩展构建，可能需要几分钟...)${NC}"

        log_info "开始安装: packages/sage-middleware (包含 C++ 扩展)" "INSTALL"
        log_debug "这一步会编译 C++ 扩展，可能较慢" "INSTALL"
        log_debug "PIP命令: $PIP_CMD install $install_flags packages/sage-middleware $pip_args --no-deps" "INSTALL"

        if ! log_command "INSTALL" "Deps" "$PIP_CMD install $install_flags \"packages/sage-middleware\" $pip_args --no-deps"; then
            log_error "安装 sage-middleware 失败！" "INSTALL"
            log_error "这通常是由于 C++ 编译错误，请检查日志: $SAGE_INSTALL_LOG" "INSTALL"

            # 尝试提取编译错误的关键信息
            if [ -f "$SAGE_INSTALL_LOG" ]; then
                local error_context=$(grep -A 5 -i "error:" "$SAGE_INSTALL_LOG" | tail -20 || echo "未找到具体错误信息")
                log_error "编译错误摘要:\n$error_context" "INSTALL"
            fi

<<<<<<< HEAD

        log_info "开始安装: packages/sage-middleware (包含 C++ 扩展)" "INSTALL"
        log_debug "这一步会编译 C++ 扩展，可能较慢" "INSTALL"
        log_debug "PIP命令: $PIP_CMD install $install_flags packages/sage-middleware $pip_args --no-deps" "INSTALL"

        if ! log_command "INSTALL" "Deps" "$PIP_CMD install $install_flags \"packages/sage-middleware\" $pip_args --no-deps"; then
            log_error "安装 sage-middleware 失败！" "INSTALL"
            log_error "这通常是由于 C++ 编译错误，请检查日志: $SAGE_INSTALL_LOG" "INSTALL"

            # 尝试提取编译错误的关键信息
            if [ -f "$SAGE_INSTALL_LOG" ]; then
                local error_context=$(grep -A 5 -i "error:" "$SAGE_INSTALL_LOG" | tail -20 || echo "未找到具体错误信息")
                log_error "编译错误摘要:\n$error_context" "INSTALL"
            fi

            echo -e "${CROSS} 安装 sage-middleware 失败！"
            echo -e "${DIM}提示: 检查日志文件获取详细错误信息: $SAGE_INSTALL_LOG${NC}"
            echo -e "${DIM}提示: 检查日志文件获取详细错误信息: $SAGE_INSTALL_LOG${NC}"
=======
            echo -e "${CROSS} 安装 sage-middleware 失败！"
            echo -e "${DIM}提示: 检查日志文件获取详细错误信息: $SAGE_INSTALL_LOG${NC}"
>>>>>>> e6a786ca
            return 1
        fi

        log_info "安装成功: packages/sage-middleware" "INSTALL"
        log_pip_package_info "isage-middleware" "INSTALL"
<<<<<<< HEAD

        log_info "安装成功: packages/sage-middleware" "INSTALL"
        log_pip_package_info "isage-middleware" "INSTALL"
=======
>>>>>>> e6a786ca
        echo -e "${CHECK} sage-middleware 安装完成（包括 C++ 扩展）"

        # 调试：检查 .so 文件位置（仅在 CI 环境）
        if [[ -n "$CI" || -n "$GITHUB_ACTIONS" ]]; then
            echo -e "${DIM}    [CI调试] 检查 C++ 扩展文件位置...${NC}"
            for ext in sage_flow sage_db sage_tsdb; do
                ext_dir="packages/sage-middleware/src/sage/middleware/components/${ext}"
                if [ -d "$ext_dir" ]; then
                    so_count=$(find "$ext_dir" -name "lib*.so" -type f 2>/dev/null | wc -l)
                    echo -e "${DIM}      ${ext}: 找到 ${so_count} 个 .so 文件${NC}"
                fi
            done
        fi

        # L5: apps & benchmark (standard/full/dev 模式)
        if [ "$install_mode" != "core" ]; then
            if [ -d "packages/sage-benchmark" ]; then
                echo -e "${DIM}  正在安装: packages/sage-benchmark${NC}"
                log_info "开始安装: packages/sage-benchmark" "INSTALL"
                log_debug "PIP命令: $PIP_CMD install $install_flags packages/sage-benchmark $pip_args --no-deps" "INSTALL"

                if ! log_command "INSTALL" "Deps" "$PIP_CMD install $install_flags \"packages/sage-benchmark\" $pip_args --no-deps"; then
                    log_error "安装 sage-benchmark 失败" "INSTALL"
                    echo -e "${CROSS} 安装 sage-benchmark 失败！"
                    return 1
                fi

                log_info "安装成功: packages/sage-benchmark" "INSTALL"
                log_pip_package_info "isage-benchmark" "INSTALL"
                echo -e "${CHECK} sage-benchmark 安装完成"
            fi
        fi
<<<<<<< HEAD

        # L5: apps (仅 full 和 dev 模式)
        # L5: apps & benchmark (standard/full/dev 模式)
        if [ "$install_mode" != "core" ]; then
            if [ -d "packages/sage-benchmark" ]; then
                echo -e "${DIM}  正在安装: packages/sage-benchmark${NC}"
                log_info "开始安装: packages/sage-benchmark" "INSTALL"
                log_debug "PIP命令: $PIP_CMD install $install_flags packages/sage-benchmark $pip_args --no-deps" "INSTALL"

                if ! log_command "INSTALL" "Deps" "$PIP_CMD install $install_flags \"packages/sage-benchmark\" $pip_args --no-deps"; then
                    log_error "安装 sage-benchmark 失败" "INSTALL"
                    echo -e "${CROSS} 安装 sage-benchmark 失败！"
                    return 1
                fi

                log_info "安装成功: packages/sage-benchmark" "INSTALL"
                log_pip_package_info "isage-benchmark" "INSTALL"
                echo -e "${CHECK} sage-benchmark 安装完成"
            fi
        fi

        # L5: apps (仅 full 和 dev 模式)
        if [ "$install_mode" = "full" ] || [ "$install_mode" = "dev" ]; then
            if [ -d "packages/sage-apps" ]; then
                echo -e "${DIM}  正在安装: packages/sage-apps${NC}"
                log_info "开始安装: packages/sage-apps" "INSTALL"
                log_debug "PIP命令: $PIP_CMD install $install_flags packages/sage-apps $pip_args --no-deps" "INSTALL"

=======

        # L5: apps (仅 full 和 dev 模式)
        if [ "$install_mode" = "full" ] || [ "$install_mode" = "dev" ]; then
            if [ -d "packages/sage-apps" ]; then
                echo -e "${DIM}  正在安装: packages/sage-apps${NC}"
                log_info "开始安装: packages/sage-apps" "INSTALL"
                log_debug "PIP命令: $PIP_CMD install $install_flags packages/sage-apps $pip_args --no-deps" "INSTALL"

>>>>>>> e6a786ca
                if ! log_command "INSTALL" "Deps" "$PIP_CMD install $install_flags \"packages/sage-apps\" $pip_args --no-deps"; then
                    log_error "安装 sage-apps 失败" "INSTALL"
                    echo -e "${CROSS} 安装 sage-apps 失败！"
                    return 1
                fi

                log_info "安装成功: packages/sage-apps" "INSTALL"
                log_pip_package_info "isage-apps" "INSTALL"
                echo -e "${CHECK} sage-apps 安装完成"
            fi
        fi

        # L6: CLI (standard/full/dev 模式)
        if [ -d "packages/sage-cli" ]; then
            echo -e "${DIM}  正在安装: packages/sage-cli${NC}"
            log_info "开始安装: packages/sage-cli" "INSTALL"
            log_debug "PIP命令: $PIP_CMD install $install_flags packages/sage-cli $pip_args --no-deps" "INSTALL"

            if ! log_command "INSTALL" "Deps" "$PIP_CMD install $install_flags \"packages/sage-cli\" $pip_args --no-deps"; then
                log_error "安装 sage-cli 失败" "INSTALL"
<<<<<<< HEAD
            log_info "开始安装: packages/sage-cli" "INSTALL"
            log_debug "PIP命令: $PIP_CMD install $install_flags packages/sage-cli $pip_args --no-deps" "INSTALL"

            if ! log_command "INSTALL" "Deps" "$PIP_CMD install $install_flags \"packages/sage-cli\" $pip_args --no-deps"; then
                log_error "安装 sage-cli 失败" "INSTALL"
=======
>>>>>>> e6a786ca
                echo -e "${CROSS} 安装 sage-cli 失败！"
                return 1
            fi

            log_info "安装成功: packages/sage-cli" "INSTALL"
            log_pip_package_info "isage-cli" "INSTALL"
            echo -e "${CHECK} sage-cli 安装完成"
<<<<<<< HEAD

            log_info "安装成功: packages/sage-cli" "INSTALL"
            log_pip_package_info "isage-cli" "INSTALL"
            echo -e "${CHECK} sage-cli 安装完成"
=======
>>>>>>> e6a786ca
        fi
    fi

    # L6: studio (full/dev 模式)
    if [ "$install_mode" = "full" ] || [ "$install_mode" = "dev" ]; then
        if [ -d "packages/sage-studio" ]; then
            echo -e "${DIM}  正在安装: packages/sage-studio${NC}"
            log_info "开始安装: packages/sage-studio" "INSTALL"
            log_debug "PIP命令: $PIP_CMD install $install_flags packages/sage-studio $pip_args --no-deps" "INSTALL"

            if ! log_command "INSTALL" "Deps" "$PIP_CMD install $install_flags \"packages/sage-studio\" $pip_args --no-deps"; then
                log_error "安装 sage-studio 失败" "INSTALL"
<<<<<<< HEAD
            log_info "开始安装: packages/sage-studio" "INSTALL"
            log_debug "PIP命令: $PIP_CMD install $install_flags packages/sage-studio $pip_args --no-deps" "INSTALL"

            if ! log_command "INSTALL" "Deps" "$PIP_CMD install $install_flags \"packages/sage-studio\" $pip_args --no-deps"; then
                log_error "安装 sage-studio 失败" "INSTALL"
=======
>>>>>>> e6a786ca
                echo -e "${CROSS} 安装 sage-studio 失败！"
                return 1
            fi

            log_info "安装成功: packages/sage-studio" "INSTALL"
            log_pip_package_info "isage-studio" "INSTALL"
            echo -e "${CHECK} sage-studio 安装完成"
<<<<<<< HEAD

            log_info "安装成功: packages/sage-studio" "INSTALL"
            log_pip_package_info "isage-studio" "INSTALL"
            echo -e "${CHECK} sage-studio 安装完成"
=======
>>>>>>> e6a786ca
        fi
    fi

    # L6: tools (仅 dev 模式)
    if [ "$install_mode" = "dev" ]; then
        if [ -d "packages/sage-tools" ]; then
            echo -e "${DIM}  正在安装: packages/sage-tools${NC}"
            log_info "开始安装: packages/sage-tools" "INSTALL"
            log_debug "PIP命令: $PIP_CMD install $install_flags packages/sage-tools $pip_args --no-deps" "INSTALL"

            if ! log_command "INSTALL" "Deps" "$PIP_CMD install $install_flags \"packages/sage-tools\" $pip_args --no-deps"; then
                log_error "安装 sage-tools 失败" "INSTALL"
<<<<<<< HEAD
            log_info "开始安装: packages/sage-tools" "INSTALL"
            log_debug "PIP命令: $PIP_CMD install $install_flags packages/sage-tools $pip_args --no-deps" "INSTALL"

            if ! log_command "INSTALL" "Deps" "$PIP_CMD install $install_flags \"packages/sage-tools\" $pip_args --no-deps"; then
                log_error "安装 sage-tools 失败" "INSTALL"
=======
>>>>>>> e6a786ca
                echo -e "${CROSS} 安装 sage-tools 失败！"
                return 1
            fi

            log_info "安装成功: packages/sage-tools" "INSTALL"
            log_pip_package_info "isage-tools" "INSTALL"
            echo -e "${CHECK} sage-tools 安装完成"
<<<<<<< HEAD

            log_info "安装成功: packages/sage-tools" "INSTALL"
            log_pip_package_info "isage-tools" "INSTALL"
            echo -e "${CHECK} sage-tools 安装完成"
=======
>>>>>>> e6a786ca
        fi
    fi

    if [ "$install_mode" = "core" ]; then
        echo -e "${DIM}步骤 3/3: 跳过上层包（core 模式）${NC}"
    fi

    echo -e "${CHECK} 本地依赖包安装完成"
    echo ""

    log_phase_end_enhanced "本地依赖包安装" "true" "INSTALL"
<<<<<<< HEAD

    # 第四步：安装主 SAGE 包和外部依赖
    log_phase_end_enhanced "本地依赖包安装" "true" "INSTALL"

    # 第四步：安装主 SAGE 包和外部依赖
    echo -e "${DIM}步骤 4/4: 安装外部依赖...${NC}"
    log_phase_start_enhanced "外部依赖安装" "INSTALL" 300
    log_phase_start_enhanced "外部依赖安装" "INSTALL" 300

    # 4a. 先用 --no-deps 安装 sage meta-package
    local install_target="packages/sage"
    echo -e "${DIM}  4a. 安装 sage meta-package (--no-deps)...${NC}"
    log_info "开始安装: sage meta-package" "INSTALL"
    log_debug "PIP命令: $PIP_CMD install $install_flags $install_target $pip_args --no-deps" "INSTALL"

    if ! log_command "INSTALL" "Deps" "$PIP_CMD install $install_flags \"$install_target\" $pip_args --no-deps"; then
        log_error "安装 sage meta-package 失败" "INSTALL"
    # 4a. 先用 --no-deps 安装 sage meta-package
    local install_target="packages/sage"
    echo -e "${DIM}  4a. 安装 sage meta-package (--no-deps)...${NC}"
    log_info "开始安装: sage meta-package" "INSTALL"
    log_debug "PIP命令: $PIP_CMD install $install_flags $install_target $pip_args --no-deps" "INSTALL"

=======

    # 第四步：安装主 SAGE 包和外部依赖
    echo -e "${DIM}步骤 4/4: 安装外部依赖...${NC}"
    log_phase_start_enhanced "外部依赖安装" "INSTALL" 300

    # 4a. 先用 --no-deps 安装 sage meta-package
    local install_target="packages/sage"
    echo -e "${DIM}  4a. 安装 sage meta-package (--no-deps)...${NC}"
    log_info "开始安装: sage meta-package" "INSTALL"
    log_debug "PIP命令: $PIP_CMD install $install_flags $install_target $pip_args --no-deps" "INSTALL"

>>>>>>> e6a786ca
    if ! log_command "INSTALL" "Deps" "$PIP_CMD install $install_flags \"$install_target\" $pip_args --no-deps"; then
        log_error "安装 sage meta-package 失败" "INSTALL"
        echo -e "${CROSS} 安装 sage meta-package 失败！"
        log_phase_end "外部依赖安装" "failure" "INSTALL"
<<<<<<< HEAD
        log_phase_end "外部依赖安装" "failure" "INSTALL"
=======
>>>>>>> e6a786ca
        return 1
    fi

    log_info "安装成功: sage meta-package" "INSTALL"
    log_pip_package_info "isage" "INSTALL"

    # 4b. 手动安装外部依赖（不经过 sage[mode] 依赖解析）
    echo -e "${DIM}  4b. 安装外部依赖（提取自各子包声明）...${NC}"
    log_info "开始提取外部依赖（从 pyproject.toml 文件）" "INSTALL"

    # 使用 Python 脚本提取已安装 editable 包的外部依赖
    local external_deps_file=".sage/external-deps-${install_mode}.txt"
    mkdir -p .sage

    log_debug "外部依赖将保存到: $external_deps_file" "INSTALL"
    echo -e "${DIM}     从已安装包中提取外部依赖...${NC}"

    # 执行 Python 脚本提取依赖（内联脚本）
    log_debug "执行 Python 依赖提取脚本..." "INSTALL"
    if $PYTHON_CMD -c "
import sys, re
from pathlib import Path
external_deps = set()
package_dirs = ['packages/sage-common', 'packages/sage-platform', 'packages/sage-kernel', 'packages/sage-libs', 'packages/sage-middleware']
install_mode = '$install_mode'
if install_mode != 'core':
    package_dirs.extend(['packages/sage-cli', 'packages/sage-benchmark'])
if install_mode in ['full', 'dev']:
    package_dirs.extend(['packages/sage-apps', 'packages/sage-studio'])
if install_mode == 'dev':
    package_dirs.append('packages/sage-tools')
for pkg_dir in package_dirs:
    pyproject = Path(pkg_dir) / 'pyproject.toml'
    if not pyproject.exists(): continue
    content = pyproject.read_text()
    in_deps = False
    for line in content.splitlines():
        line = line.strip()
        if 'dependencies' in line and '=' in line: in_deps = True; continue
        if in_deps:
            if line == ']': in_deps = False; continue
            match = re.search(r'\"([^\"]+)\"', line)
            if match:
                dep = match.group(1)
                if not dep.startswith('isage-'): external_deps.add(dep)
with open('$external_deps_file', 'w') as f:
    for dep in sorted(external_deps): f.write(f'{dep}\n')
print(f'✓ 提取了 {len(external_deps)} 个外部依赖', file=sys.stderr)
" 2>&1; then
        log_info "依赖提取脚本执行成功" "INSTALL"

        if [ -f "$external_deps_file" ] && [ -s "$external_deps_file" ]; then
            local dep_count=$(wc -l < "$external_deps_file")
            log_info "共提取 $dep_count 个外部依赖" "INSTALL"
            log_debug "依赖列表文件: $external_deps_file" "INSTALL"

            # 记录依赖列表（前10个）
            if [ "$dep_count" -le 10 ]; then
                log_debug "依赖列表:\n$(cat "$external_deps_file")" "INSTALL"
            else
                log_debug "依赖列表（前10个）:\n$(head -10 "$external_deps_file")" "INSTALL"
                log_debug "...还有 $((dep_count - 10)) 个依赖（查看完整列表: $external_deps_file）" "INSTALL"
            fi

            echo -e "${DIM}     安装 $dep_count 个外部依赖包...${NC}"
            log_info "开始安装外部依赖包..." "INSTALL"
            log_debug "PIP命令: $PIP_CMD install -r $external_deps_file $pip_args" "INSTALL"

            # 从文件读取并安装
            if log_command "INSTALL" "Deps" "$PIP_CMD install -r \"$external_deps_file\" $pip_args"; then
                log_info "外部依赖安装成功" "INSTALL"
                echo -e "${CHECK} 外部依赖安装完成"

                # 验证关键依赖是否安装成功（采样几个）
                local sample_deps=$(head -3 "$external_deps_file" | tr '\n' ' ')
                log_debug "验证采样依赖是否安装: $sample_deps" "INSTALL"
                for dep in $sample_deps; do
                    local pkg_name=$(echo "$dep" | sed 's/[<>=].*//' | tr '-' '_')
                    log_pip_package_info "$pkg_name" "INSTALL" || true
                done
            else
                log_warn "部分外部依赖安装失败，但继续..." "INSTALL"
                echo -e "${YELLOW}⚠️  部分外部依赖安装失败，但继续...${NC}"

                # 尝试提取安装失败的包
                local failed_packages=$(grep -i "error\|failed" "$SAGE_INSTALL_LOG" | tail -5 || echo "无法确定失败包")
                log_warn "失败详情:\n$failed_packages" "INSTALL"
            fi
        else
            log_warn "未能提取外部依赖或依赖文件为空" "INSTALL"
            log_debug "文件状态: $(ls -lh "$external_deps_file" 2>&1 || echo '文件不存在')" "INSTALL"
            echo -e "${YELLOW}⚠️  未能提取外部依赖，跳过...${NC}"
        fi
    else
        log_error "依赖提取脚本执行失败" "INSTALL"
        log_error "Python脚本返回非零退出码" "INSTALL"
        echo -e "${YELLOW}⚠️  依赖提取脚本失败，跳过外部依赖安装${NC}"
    fi
<<<<<<< HEAD

    log_phase_end_enhanced "外部依赖安装" "success" "INSTALL"
    echo ""
    echo -e "${CHECK} SAGE ($install_mode 模式) 和外部依赖安装成功！"
    echo ""

    # 验证sage命令
    echo -e "${DIM}验证 sage 命令...${NC}"
    log_info "验证 sage 命令可用性" "INSTALL"

    # 在 conda 环境中验证命令（因为安装在 conda 环境中）
    if $PIP_CMD --version >/dev/null 2>&1 && conda run -n "$CONDA_ENV_NAME" sage --version >/dev/null 2>&1; then
        log_info "sage 命令验证成功（在 conda 环境中）" "INSTALL"

        # 尝试获取版本信息
        local sage_version=$(conda run -n "$CONDA_ENV_NAME" sage --version 2>&1 || echo "无法获取版本")
        log_debug "sage 版本: $sage_version" "INSTALL"

        echo -e "${CHECK} sage 命令已安装到 conda 环境"
        echo -e "${DIM}      运行 ${BOLD}conda activate $CONDA_ENV_NAME${NC}${DIM} 或重启终端后可直接使用 sage 命令${NC}"
    elif command -v sage >/dev/null 2>&1; then
        # 如果在当前 PATH 中可用（比如用户已经激活了环境）
        log_info "sage 命令验证成功（当前 shell）" "INSTALL"
        local sage_version=$(sage --version 2>&1 || echo "无法获取版本")
        log_debug "sage 版本: $sage_version" "INSTALL"
        echo -e "${CHECK} sage 命令已可用"
    else
        log_warn "sage 命令需要激活 conda 环境后使用" "INSTALL"
        log_debug "PATH: $PATH" "INSTALL"
        log_debug "CONDA_ENV: $CONDA_ENV_NAME" "INSTALL"
        echo -e "${INFO} sage 命令已安装，激活环境后可用: ${BOLD}conda activate $CONDA_ENV_NAME${NC}"
    fi

    log_info "SAGE ($install_mode 模式) 安装完成" "INSTALL"
    return 0
=======

    log_phase_end_enhanced "外部依赖安装" "success" "INSTALL"
    echo ""
    echo -e "${CHECK} SAGE ($install_mode 模式) 和外部依赖安装成功！"
    echo ""

>>>>>>> e6a786ca
    # 验证sage命令
    echo -e "${DIM}验证 sage 命令...${NC}"
    log_info "验证 sage 命令可用性" "INSTALL"

    # 在 conda 环境中验证命令（因为安装在 conda 环境中）
    if $PIP_CMD --version >/dev/null 2>&1 && conda run -n "$CONDA_ENV_NAME" sage --version >/dev/null 2>&1; then
        log_info "sage 命令验证成功（在 conda 环境中）" "INSTALL"

        # 尝试获取版本信息
        local sage_version=$(conda run -n "$CONDA_ENV_NAME" sage --version 2>&1 || echo "无法获取版本")
        log_debug "sage 版本: $sage_version" "INSTALL"

        echo -e "${CHECK} sage 命令已安装到 conda 环境"
        echo -e "${DIM}      运行 ${BOLD}conda activate $CONDA_ENV_NAME${NC}${DIM} 或重启终端后可直接使用 sage 命令${NC}"
    elif command -v sage >/dev/null 2>&1; then
        # 如果在当前 PATH 中可用（比如用户已经激活了环境）
        log_info "sage 命令验证成功（当前 shell）" "INSTALL"
        local sage_version=$(sage --version 2>&1 || echo "无法获取版本")
        log_debug "sage 版本: $sage_version" "INSTALL"
        echo -e "${CHECK} sage 命令已可用"
    else
        log_warn "sage 命令需要激活 conda 环境后使用" "INSTALL"
        log_debug "PATH: $PATH" "INSTALL"
        log_debug "CONDA_ENV: $CONDA_ENV_NAME" "INSTALL"
        echo -e "${INFO} sage 命令已安装，激活环境后可用: ${BOLD}conda activate $CONDA_ENV_NAME${NC}"
    fi

    log_info "SAGE ($install_mode 模式) 安装完成" "INSTALL"
    return 0
}

# 安装科学计算包（保持向后兼容）
install_scientific_packages() {
    echo -e "${DIM}科学计算包已包含在标准/开发模式中，跳过单独安装${NC}"
    return 0
}

# 安装开发工具（保持向后兼容）
install_dev_tools() {
    echo -e "${DIM}开发工具已包含在开发模式中，跳过单独安装${NC}"
    return 0
}

# 导出函数
export -f install_core_packages
export -f install_scientific_packages
export -f install_dev_tools<|MERGE_RESOLUTION|>--- conflicted
+++ resolved
@@ -5,10 +5,6 @@
 # 导入颜色定义
 source "$(dirname "${BASH_SOURCE[0]}")/../display_tools/colors.sh"
 source "$(dirname "${BASH_SOURCE[0]}")/../display_tools/logging.sh"
-<<<<<<< HEAD
-source "$(dirname "${BASH_SOURCE[0]}")/../display_tools/logging.sh"
-=======
->>>>>>> e6a786ca
 
 # 导入友好错误处理
 if [ -f "$(dirname "${BASH_SOURCE[0]}")/../fixes/friendly_error_handler.sh" ]; then
@@ -68,12 +64,6 @@
     # 设置全局日志文件路径
     export SAGE_INSTALL_LOG="$log_file"
 
-<<<<<<< HEAD
-    # 设置全局日志文件路径
-    export SAGE_INSTALL_LOG="$log_file"
-
-=======
->>>>>>> e6a786ca
     # 确保.sage目录结构存在
     mkdir -p "$project_root/.sage/logs"
     mkdir -p "$project_root/.sage/tmp"
@@ -84,13 +74,6 @@
     log_info "开始时间: $(date '+%Y-%m-%d %H:%M:%S')" "INSTALL"
     log_info "安装模式: $install_mode" "INSTALL"
     log_info "项目路径: $project_root" "INSTALL"
-<<<<<<< HEAD
-    log_info "SAGE 安装日志" "INSTALL"
-    log_info "开始时间: $(date '+%Y-%m-%d %H:%M:%S')" "INSTALL"
-    log_info "安装模式: $install_mode" "INSTALL"
-    log_info "项目路径: $project_root" "INSTALL"
-=======
->>>>>>> e6a786ca
 
     echo -e "${INFO} 安装 SAGE ($install_mode 模式)..."
     echo -e "${DIM}安装日志: $log_file${NC}"
@@ -101,14 +84,6 @@
     log_environment "INSTALL"
     log_phase_end_enhanced "环境信息收集" "true" "INSTALL"
 
-<<<<<<< HEAD
-    # 记录环境信息
-    log_phase_start_enhanced "环境信息收集" "INSTALL" 5
-    log_environment "INSTALL"
-    log_phase_end_enhanced "环境信息收集" "true" "INSTALL"
-
-=======
->>>>>>> e6a786ca
     case "$install_mode" in
         "core")
             echo -e "${GRAY}核心运行时：L1-L4 (仅运行时)${NC}"
@@ -117,19 +92,10 @@
         "standard")
             echo -e "${GREEN}标准模式：Core + CLI + Benchmark + 科学计算${NC}"
             echo -e "${DIM}包含: L1-L4 + sage-cli + sage-benchmark + numpy, pandas, matplotlib (~220MB)${NC}"
-<<<<<<< HEAD
-            echo -e "${GREEN}标准模式：Core + CLI + Benchmark + 科学计算${NC}"
-            echo -e "${DIM}包含: L1-L4 + sage-cli + sage-benchmark + numpy, pandas, matplotlib (~220MB)${NC}"
-=======
->>>>>>> e6a786ca
             ;;
         "full")
             echo -e "${PURPLE}完整功能：Standard + Apps + Studio${NC}"
             echo -e "${DIM}包含: 标准 + sage-apps, sage-studio (~300MB)${NC}"
-<<<<<<< HEAD
-            echo -e "${DIM}包含: 标准 + sage-apps, sage-studio (~300MB)${NC}"
-=======
->>>>>>> e6a786ca
             ;;
         "dev")
             echo -e "${YELLOW}开发模式：Full + 开发工具${NC}"
@@ -153,21 +119,12 @@
         required_packages+=("packages/sage-cli")
         # standard/full/dev 模式需要 benchmark
         [ -d "packages/sage-benchmark" ] && required_packages+=("packages/sage-benchmark")
-<<<<<<< HEAD
-        # standard/full/dev 模式需要 benchmark
-        [ -d "packages/sage-benchmark" ] && required_packages+=("packages/sage-benchmark")
-=======
->>>>>>> e6a786ca
     fi
 
     # full 和 dev 模式需要 studio
     if [ "$install_mode" = "full" ] || [ "$install_mode" = "dev" ]; then
         [ -d "packages/sage-studio" ] && required_packages+=("packages/sage-studio")
         # full/dev 模式添加 L5 apps（如果存在）
-<<<<<<< HEAD
-        # full/dev 模式添加 L5 apps（如果存在）
-=======
->>>>>>> e6a786ca
         [ -d "packages/sage-apps" ] && required_packages+=("packages/sage-apps")
     fi
 
@@ -183,12 +140,6 @@
             log_error "找不到包目录: $package_dir" "INSTALL"
             log_error "当前工作目录: $(pwd)" "INSTALL"
             log_error "项目根目录: $project_root" "INSTALL"
-<<<<<<< HEAD
-            log_error "找不到包目录: $package_dir" "INSTALL"
-            log_error "当前工作目录: $(pwd)" "INSTALL"
-            log_error "项目根目录: $project_root" "INSTALL"
-=======
->>>>>>> e6a786ca
             echo -e "${CROSS} 错误：找不到包目录 ($package_dir)"
             return 1
         fi
@@ -213,30 +164,12 @@
         echo -e "${DIM}CI环境: 禁用 pip 缓存${NC}"
     fi
 
-<<<<<<< HEAD
-    # 添加缓存支持（非CI环境）
-    if [ "$CI" != "true" ] && [ -z "$GITHUB_ACTIONS" ] && [ -z "$GITLAB_CI" ] && [ -z "$JENKINS_URL" ]; then
-        # 非CI环境启用缓存以加速重复安装
-        pip_args="$pip_args --cache-dir ~/.cache/pip"
-        echo -e "${DIM}启用 pip 缓存: ~/.cache/pip${NC}"
-    else
-        # CI环境禁用缓存以确保新鲜安装
-        pip_args="$pip_args --no-cache-dir"
-        echo -e "${DIM}CI环境: 禁用 pip 缓存${NC}"
-    fi
-
-=======
->>>>>>> e6a786ca
     # CI环境额外处理
     if [ "$CI" = "true" ] || [ -n "$GITHUB_ACTIONS" ] || [ -n "$GITLAB_CI" ] || [ -n "$JENKINS_URL" ]; then
         # 在CI中将包安装到用户site（~/.local），便于跨job缓存与导入
         pip_args="$pip_args --user"
         # 某些系统前缀可能仍需此选项
         if python3 -c "import sys; print(1 if '/usr' in sys.prefix else 0)" 2>/dev/null; then
-<<<<<<< HEAD
-        if python3 -c "import sys; print(1 if '/usr' in sys.prefix else 0)" 2>/dev/null; then
-=======
->>>>>>> e6a786ca
             pip_args="$pip_args --break-system-packages"
             echo -e "${DIM}CI环境: 添加 --break-system-packages${NC}"
         fi
@@ -251,23 +184,12 @@
     fi
 
     log_phase_start_enhanced "本地依赖包安装" "INSTALL" 180
-<<<<<<< HEAD
-    log_phase_start_enhanced "本地依赖包安装" "INSTALL" 180
-=======
->>>>>>> e6a786ca
 
     # 本地开发安装策略：
     # 1. 使用 -e (editable) 模式安装
     # 2. 使用 --no-deps 完全禁用依赖解析，避免从 PyPI 安装 isage-* 包
     # 3. 按正确的依赖顺序手动安装所有包
     # 4. 最后单独安装外部依赖
-<<<<<<< HEAD
-    # 1. 使用 -e (editable) 模式安装
-    # 2. 使用 --no-deps 完全禁用依赖解析，避免从 PyPI 安装 isage-* 包
-    # 3. 按正确的依赖顺序手动安装所有包
-    # 4. 最后单独安装外部依赖
-=======
->>>>>>> e6a786ca
     local install_flags="-e"
 
     log_info "安装策略: editable + --no-deps (禁用 PyPI 依赖解析)" "INSTALL"
@@ -276,43 +198,19 @@
     echo -e "${DIM}           手动控制安装顺序，确保使用本地源码${NC}"
     echo ""
 
-<<<<<<< HEAD
-    log_info "安装策略: editable + --no-deps (禁用 PyPI 依赖解析)" "INSTALL"
-    log_info "手动控制安装顺序，确保使用本地源码" "INSTALL"
-    echo -e "${DIM}安装策略: editable + --no-deps (禁用 PyPI 依赖解析)${NC}"
-    echo -e "${DIM}           手动控制安装顺序，确保使用本地源码${NC}"
-    echo ""
-
     # 第一步：安装基础包（L1-L2）
     echo -e "${DIM}步骤 1/3: 安装基础包 (L1-L2)...${NC}"
     log_info "步骤 1/3: 安装基础包 (L1-L2)" "INSTALL"
-    log_info "步骤 1/3: 安装基础包 (L1-L2)" "INSTALL"
-=======
-    # 第一步：安装基础包（L1-L2）
-    echo -e "${DIM}步骤 1/3: 安装基础包 (L1-L2)...${NC}"
-    log_info "步骤 1/3: 安装基础包 (L1-L2)" "INSTALL"
->>>>>>> e6a786ca
     local base_packages=("packages/sage-common" "packages/sage-platform")
 
     for package_dir in "${base_packages[@]}"; do
         echo -e "${DIM}  正在安装: $package_dir${NC}"
         log_info "开始安装: $package_dir" "INSTALL"
         log_debug "PIP命令: $PIP_CMD install $install_flags $package_dir $pip_args --no-deps" "INSTALL"
-<<<<<<< HEAD
-        log_info "开始安装: $package_dir" "INSTALL"
-        log_debug "PIP命令: $PIP_CMD install $install_flags $package_dir $pip_args --no-deps" "INSTALL"
-=======
->>>>>>> e6a786ca
 
         if ! log_command "INSTALL" "Deps" "$PIP_CMD install $install_flags \"$package_dir\" $pip_args --no-deps"; then
             log_error "安装失败: $package_dir" "INSTALL"
             log_error "请检查日志文件: $SAGE_INSTALL_LOG" "INSTALL"
-<<<<<<< HEAD
-        if ! log_command "INSTALL" "Deps" "$PIP_CMD install $install_flags \"$package_dir\" $pip_args --no-deps"; then
-            log_error "安装失败: $package_dir" "INSTALL"
-            log_error "请检查日志文件: $SAGE_INSTALL_LOG" "INSTALL"
-=======
->>>>>>> e6a786ca
             echo -e "${CROSS} 安装 $package_dir 失败！"
             return 1
         fi
@@ -321,23 +219,11 @@
         # 验证安装
         local pkg_name=$(basename "$package_dir" | sed 's/sage-/isage-/')
         log_pip_package_info "$pkg_name" "INSTALL"
-<<<<<<< HEAD
-
-        log_info "安装成功: $package_dir" "INSTALL"
-        # 验证安装
-        local pkg_name=$(basename "$package_dir" | sed 's/sage-/isage-/')
-        log_pip_package_info "$pkg_name" "INSTALL"
-=======
->>>>>>> e6a786ca
     done
 
     # 第二步：安装核心引擎 (L3)
     echo -e "${DIM}步骤 2/3: 安装核心引擎 (L3)...${NC}"
     log_info "步骤 2/3: 安装核心引擎 (L3)" "INSTALL"
-<<<<<<< HEAD
-    log_info "步骤 2/3: 安装核心引擎 (L3)" "INSTALL"
-=======
->>>>>>> e6a786ca
     local core_packages=("packages/sage-kernel")
 
     if [ "$install_mode" != "core" ]; then
@@ -363,38 +249,9 @@
                 export BUILD_LIBAMM=0
             fi
         fi
-<<<<<<< HEAD
 
         log_debug "PIP命令: $PIP_CMD install $install_flags $package_dir $pip_args --no-deps" "INSTALL"
 
-        if ! log_command "INSTALL" "Deps" "$PIP_CMD install $install_flags \"$package_dir\" $pip_args --no-deps"; then
-            log_error "安装失败: $package_dir" "INSTALL"
-            log_error "请检查日志文件: $SAGE_INSTALL_LOG" "INSTALL"
-        log_info "开始安装: $package_dir" "INSTALL"
-
-        # 特殊处理 sage-libs: LibAMM C++ 扩展默认跳过本地编译
-        # LibAMM 编译需要大量内存（单文件 500MB+），不适合本地构建
-        # 默认从 PyPI 获取预编译版本（由 CI/CD self-hosted server 构建）
-        # 如需本地编译 LibAMM，设置环境变量: BUILD_LIBAMM=1
-        if [[ "$package_dir" == *"sage-libs"* ]]; then
-            if [ "${BUILD_LIBAMM:-0}" = "1" ]; then
-                log_info "sage-libs: BUILD_LIBAMM=1，将编译 LibAMM C++ 扩展（需要大量内存）" "INSTALL"
-                echo -e "${YELLOW}  ⚠️  sage-libs: 将本地编译 LibAMM（可能导致内存不足）${NC}"
-            else
-                log_info "sage-libs: LibAMM C++ 扩展已跳过（默认行为），将从 PyPI 安装预编译版本" "INSTALL"
-                echo -e "${DIM}  sage-libs: 跳过 LibAMM 本地编译（从 PyPI 获取预编译版本）${NC}"
-                # 确保 BUILD_LIBAMM 为 0（CMakeLists.txt 默认就是 OFF，这里显式设置）
-                export BUILD_LIBAMM=0
-            fi
-        fi
-
-        log_debug "PIP命令: $PIP_CMD install $install_flags $package_dir $pip_args --no-deps" "INSTALL"
-
-=======
-
-        log_debug "PIP命令: $PIP_CMD install $install_flags $package_dir $pip_args --no-deps" "INSTALL"
-
->>>>>>> e6a786ca
         if ! log_command "INSTALL" "Deps" "$PIP_CMD install $install_flags \"$package_dir\" $pip_args --no-deps"; then
             log_error "安装失败: $package_dir" "INSTALL"
             log_error "请检查日志文件: $SAGE_INSTALL_LOG" "INSTALL"
@@ -404,14 +261,6 @@
             if [[ "$package_dir" == *"sage-libs"* ]]; then
                 unset BUILD_LIBAMM
             fi
-<<<<<<< HEAD
-
-            # 清理环境变量
-            if [[ "$package_dir" == *"sage-libs"* ]]; then
-                unset BUILD_LIBAMM
-            fi
-=======
->>>>>>> e6a786ca
             return 1
         fi
 
@@ -423,18 +272,6 @@
         log_info "安装成功: $package_dir" "INSTALL"
         local pkg_name=$(basename "$package_dir" | sed 's/sage-/isage-/')
         log_pip_package_info "$pkg_name" "INSTALL"
-<<<<<<< HEAD
-
-        # 清理环境变量
-        if [[ "$package_dir" == *"sage-libs"* ]]; then
-            unset BUILD_LIBAMM
-        fi
-
-        log_info "安装成功: $package_dir" "INSTALL"
-        local pkg_name=$(basename "$package_dir" | sed 's/sage-/isage-/')
-        log_pip_package_info "$pkg_name" "INSTALL"
-=======
->>>>>>> e6a786ca
     done
 
     # 第三步：安装上层包（L4-L6，根据模式）
@@ -462,40 +299,13 @@
                 log_error "编译错误摘要:\n$error_context" "INSTALL"
             fi
 
-<<<<<<< HEAD
-
-        log_info "开始安装: packages/sage-middleware (包含 C++ 扩展)" "INSTALL"
-        log_debug "这一步会编译 C++ 扩展，可能较慢" "INSTALL"
-        log_debug "PIP命令: $PIP_CMD install $install_flags packages/sage-middleware $pip_args --no-deps" "INSTALL"
-
-        if ! log_command "INSTALL" "Deps" "$PIP_CMD install $install_flags \"packages/sage-middleware\" $pip_args --no-deps"; then
-            log_error "安装 sage-middleware 失败！" "INSTALL"
-            log_error "这通常是由于 C++ 编译错误，请检查日志: $SAGE_INSTALL_LOG" "INSTALL"
-
-            # 尝试提取编译错误的关键信息
-            if [ -f "$SAGE_INSTALL_LOG" ]; then
-                local error_context=$(grep -A 5 -i "error:" "$SAGE_INSTALL_LOG" | tail -20 || echo "未找到具体错误信息")
-                log_error "编译错误摘要:\n$error_context" "INSTALL"
-            fi
-
             echo -e "${CROSS} 安装 sage-middleware 失败！"
             echo -e "${DIM}提示: 检查日志文件获取详细错误信息: $SAGE_INSTALL_LOG${NC}"
-            echo -e "${DIM}提示: 检查日志文件获取详细错误信息: $SAGE_INSTALL_LOG${NC}"
-=======
-            echo -e "${CROSS} 安装 sage-middleware 失败！"
-            echo -e "${DIM}提示: 检查日志文件获取详细错误信息: $SAGE_INSTALL_LOG${NC}"
->>>>>>> e6a786ca
             return 1
         fi
 
         log_info "安装成功: packages/sage-middleware" "INSTALL"
         log_pip_package_info "isage-middleware" "INSTALL"
-<<<<<<< HEAD
-
-        log_info "安装成功: packages/sage-middleware" "INSTALL"
-        log_pip_package_info "isage-middleware" "INSTALL"
-=======
->>>>>>> e6a786ca
         echo -e "${CHECK} sage-middleware 安装完成（包括 C++ 扩展）"
 
         # 调试：检查 .so 文件位置（仅在 CI 环境）
@@ -528,27 +338,6 @@
                 echo -e "${CHECK} sage-benchmark 安装完成"
             fi
         fi
-<<<<<<< HEAD
-
-        # L5: apps (仅 full 和 dev 模式)
-        # L5: apps & benchmark (standard/full/dev 模式)
-        if [ "$install_mode" != "core" ]; then
-            if [ -d "packages/sage-benchmark" ]; then
-                echo -e "${DIM}  正在安装: packages/sage-benchmark${NC}"
-                log_info "开始安装: packages/sage-benchmark" "INSTALL"
-                log_debug "PIP命令: $PIP_CMD install $install_flags packages/sage-benchmark $pip_args --no-deps" "INSTALL"
-
-                if ! log_command "INSTALL" "Deps" "$PIP_CMD install $install_flags \"packages/sage-benchmark\" $pip_args --no-deps"; then
-                    log_error "安装 sage-benchmark 失败" "INSTALL"
-                    echo -e "${CROSS} 安装 sage-benchmark 失败！"
-                    return 1
-                fi
-
-                log_info "安装成功: packages/sage-benchmark" "INSTALL"
-                log_pip_package_info "isage-benchmark" "INSTALL"
-                echo -e "${CHECK} sage-benchmark 安装完成"
-            fi
-        fi
 
         # L5: apps (仅 full 和 dev 模式)
         if [ "$install_mode" = "full" ] || [ "$install_mode" = "dev" ]; then
@@ -557,16 +346,6 @@
                 log_info "开始安装: packages/sage-apps" "INSTALL"
                 log_debug "PIP命令: $PIP_CMD install $install_flags packages/sage-apps $pip_args --no-deps" "INSTALL"
 
-=======
-
-        # L5: apps (仅 full 和 dev 模式)
-        if [ "$install_mode" = "full" ] || [ "$install_mode" = "dev" ]; then
-            if [ -d "packages/sage-apps" ]; then
-                echo -e "${DIM}  正在安装: packages/sage-apps${NC}"
-                log_info "开始安装: packages/sage-apps" "INSTALL"
-                log_debug "PIP命令: $PIP_CMD install $install_flags packages/sage-apps $pip_args --no-deps" "INSTALL"
-
->>>>>>> e6a786ca
                 if ! log_command "INSTALL" "Deps" "$PIP_CMD install $install_flags \"packages/sage-apps\" $pip_args --no-deps"; then
                     log_error "安装 sage-apps 失败" "INSTALL"
                     echo -e "${CROSS} 安装 sage-apps 失败！"
@@ -587,14 +366,6 @@
 
             if ! log_command "INSTALL" "Deps" "$PIP_CMD install $install_flags \"packages/sage-cli\" $pip_args --no-deps"; then
                 log_error "安装 sage-cli 失败" "INSTALL"
-<<<<<<< HEAD
-            log_info "开始安装: packages/sage-cli" "INSTALL"
-            log_debug "PIP命令: $PIP_CMD install $install_flags packages/sage-cli $pip_args --no-deps" "INSTALL"
-
-            if ! log_command "INSTALL" "Deps" "$PIP_CMD install $install_flags \"packages/sage-cli\" $pip_args --no-deps"; then
-                log_error "安装 sage-cli 失败" "INSTALL"
-=======
->>>>>>> e6a786ca
                 echo -e "${CROSS} 安装 sage-cli 失败！"
                 return 1
             fi
@@ -602,13 +373,6 @@
             log_info "安装成功: packages/sage-cli" "INSTALL"
             log_pip_package_info "isage-cli" "INSTALL"
             echo -e "${CHECK} sage-cli 安装完成"
-<<<<<<< HEAD
-
-            log_info "安装成功: packages/sage-cli" "INSTALL"
-            log_pip_package_info "isage-cli" "INSTALL"
-            echo -e "${CHECK} sage-cli 安装完成"
-=======
->>>>>>> e6a786ca
         fi
     fi
 
@@ -621,14 +385,6 @@
 
             if ! log_command "INSTALL" "Deps" "$PIP_CMD install $install_flags \"packages/sage-studio\" $pip_args --no-deps"; then
                 log_error "安装 sage-studio 失败" "INSTALL"
-<<<<<<< HEAD
-            log_info "开始安装: packages/sage-studio" "INSTALL"
-            log_debug "PIP命令: $PIP_CMD install $install_flags packages/sage-studio $pip_args --no-deps" "INSTALL"
-
-            if ! log_command "INSTALL" "Deps" "$PIP_CMD install $install_flags \"packages/sage-studio\" $pip_args --no-deps"; then
-                log_error "安装 sage-studio 失败" "INSTALL"
-=======
->>>>>>> e6a786ca
                 echo -e "${CROSS} 安装 sage-studio 失败！"
                 return 1
             fi
@@ -636,13 +392,6 @@
             log_info "安装成功: packages/sage-studio" "INSTALL"
             log_pip_package_info "isage-studio" "INSTALL"
             echo -e "${CHECK} sage-studio 安装完成"
-<<<<<<< HEAD
-
-            log_info "安装成功: packages/sage-studio" "INSTALL"
-            log_pip_package_info "isage-studio" "INSTALL"
-            echo -e "${CHECK} sage-studio 安装完成"
-=======
->>>>>>> e6a786ca
         fi
     fi
 
@@ -655,14 +404,6 @@
 
             if ! log_command "INSTALL" "Deps" "$PIP_CMD install $install_flags \"packages/sage-tools\" $pip_args --no-deps"; then
                 log_error "安装 sage-tools 失败" "INSTALL"
-<<<<<<< HEAD
-            log_info "开始安装: packages/sage-tools" "INSTALL"
-            log_debug "PIP命令: $PIP_CMD install $install_flags packages/sage-tools $pip_args --no-deps" "INSTALL"
-
-            if ! log_command "INSTALL" "Deps" "$PIP_CMD install $install_flags \"packages/sage-tools\" $pip_args --no-deps"; then
-                log_error "安装 sage-tools 失败" "INSTALL"
-=======
->>>>>>> e6a786ca
                 echo -e "${CROSS} 安装 sage-tools 失败！"
                 return 1
             fi
@@ -670,13 +411,6 @@
             log_info "安装成功: packages/sage-tools" "INSTALL"
             log_pip_package_info "isage-tools" "INSTALL"
             echo -e "${CHECK} sage-tools 安装完成"
-<<<<<<< HEAD
-
-            log_info "安装成功: packages/sage-tools" "INSTALL"
-            log_pip_package_info "isage-tools" "INSTALL"
-            echo -e "${CHECK} sage-tools 安装完成"
-=======
->>>>>>> e6a786ca
         fi
     fi
 
@@ -688,14 +422,9 @@
     echo ""
 
     log_phase_end_enhanced "本地依赖包安装" "true" "INSTALL"
-<<<<<<< HEAD
-
-    # 第四步：安装主 SAGE 包和外部依赖
-    log_phase_end_enhanced "本地依赖包安装" "true" "INSTALL"
 
     # 第四步：安装主 SAGE 包和外部依赖
     echo -e "${DIM}步骤 4/4: 安装外部依赖...${NC}"
-    log_phase_start_enhanced "外部依赖安装" "INSTALL" 300
     log_phase_start_enhanced "外部依赖安装" "INSTALL" 300
 
     # 4a. 先用 --no-deps 安装 sage meta-package
@@ -706,33 +435,8 @@
 
     if ! log_command "INSTALL" "Deps" "$PIP_CMD install $install_flags \"$install_target\" $pip_args --no-deps"; then
         log_error "安装 sage meta-package 失败" "INSTALL"
-    # 4a. 先用 --no-deps 安装 sage meta-package
-    local install_target="packages/sage"
-    echo -e "${DIM}  4a. 安装 sage meta-package (--no-deps)...${NC}"
-    log_info "开始安装: sage meta-package" "INSTALL"
-    log_debug "PIP命令: $PIP_CMD install $install_flags $install_target $pip_args --no-deps" "INSTALL"
-
-=======
-
-    # 第四步：安装主 SAGE 包和外部依赖
-    echo -e "${DIM}步骤 4/4: 安装外部依赖...${NC}"
-    log_phase_start_enhanced "外部依赖安装" "INSTALL" 300
-
-    # 4a. 先用 --no-deps 安装 sage meta-package
-    local install_target="packages/sage"
-    echo -e "${DIM}  4a. 安装 sage meta-package (--no-deps)...${NC}"
-    log_info "开始安装: sage meta-package" "INSTALL"
-    log_debug "PIP命令: $PIP_CMD install $install_flags $install_target $pip_args --no-deps" "INSTALL"
-
->>>>>>> e6a786ca
-    if ! log_command "INSTALL" "Deps" "$PIP_CMD install $install_flags \"$install_target\" $pip_args --no-deps"; then
-        log_error "安装 sage meta-package 失败" "INSTALL"
         echo -e "${CROSS} 安装 sage meta-package 失败！"
         log_phase_end "外部依赖安装" "failure" "INSTALL"
-<<<<<<< HEAD
-        log_phase_end "外部依赖安装" "failure" "INSTALL"
-=======
->>>>>>> e6a786ca
         return 1
     fi
 
@@ -831,7 +535,6 @@
         log_error "Python脚本返回非零退出码" "INSTALL"
         echo -e "${YELLOW}⚠️  依赖提取脚本失败，跳过外部依赖安装${NC}"
     fi
-<<<<<<< HEAD
 
     log_phase_end_enhanced "外部依赖安装" "success" "INSTALL"
     echo ""
@@ -867,43 +570,6 @@
 
     log_info "SAGE ($install_mode 模式) 安装完成" "INSTALL"
     return 0
-=======
-
-    log_phase_end_enhanced "外部依赖安装" "success" "INSTALL"
-    echo ""
-    echo -e "${CHECK} SAGE ($install_mode 模式) 和外部依赖安装成功！"
-    echo ""
-
->>>>>>> e6a786ca
-    # 验证sage命令
-    echo -e "${DIM}验证 sage 命令...${NC}"
-    log_info "验证 sage 命令可用性" "INSTALL"
-
-    # 在 conda 环境中验证命令（因为安装在 conda 环境中）
-    if $PIP_CMD --version >/dev/null 2>&1 && conda run -n "$CONDA_ENV_NAME" sage --version >/dev/null 2>&1; then
-        log_info "sage 命令验证成功（在 conda 环境中）" "INSTALL"
-
-        # 尝试获取版本信息
-        local sage_version=$(conda run -n "$CONDA_ENV_NAME" sage --version 2>&1 || echo "无法获取版本")
-        log_debug "sage 版本: $sage_version" "INSTALL"
-
-        echo -e "${CHECK} sage 命令已安装到 conda 环境"
-        echo -e "${DIM}      运行 ${BOLD}conda activate $CONDA_ENV_NAME${NC}${DIM} 或重启终端后可直接使用 sage 命令${NC}"
-    elif command -v sage >/dev/null 2>&1; then
-        # 如果在当前 PATH 中可用（比如用户已经激活了环境）
-        log_info "sage 命令验证成功（当前 shell）" "INSTALL"
-        local sage_version=$(sage --version 2>&1 || echo "无法获取版本")
-        log_debug "sage 版本: $sage_version" "INSTALL"
-        echo -e "${CHECK} sage 命令已可用"
-    else
-        log_warn "sage 命令需要激活 conda 环境后使用" "INSTALL"
-        log_debug "PATH: $PATH" "INSTALL"
-        log_debug "CONDA_ENV: $CONDA_ENV_NAME" "INSTALL"
-        echo -e "${INFO} sage 命令已安装，激活环境后可用: ${BOLD}conda activate $CONDA_ENV_NAME${NC}"
-    fi
-
-    log_info "SAGE ($install_mode 模式) 安装完成" "INSTALL"
-    return 0
 }
 
 # 安装科学计算包（保持向后兼容）
