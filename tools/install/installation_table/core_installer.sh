#!/bin/bash
# SAGE 安装脚本 - 核心包安装器 (重构版本)
# 负责通过主sage包统一安装所有依赖

# 导入颜色定义
source "$(dirname "${BASH_SOURCE[0]}")/../display_tools/colors.sh"
source "$(dirname "${BASH_SOURCE[0]}")/../display_tools/logging.sh"

# 导入友好错误处理
if [ -f "$(dirname "${BASH_SOURCE[0]}")/../fixes/friendly_error_handler.sh" ]; then
    source "$(dirname "${BASH_SOURCE[0]}")/../fixes/friendly_error_handler.sh"
fi

# CI环境检测
if [ "$CI" = "true" ] || [ -n "$GITHUB_ACTIONS" ] || [ -n "$GITLAB_CI" ] || [ -n "$JENKINS_URL" ]; then
    export PIP_NO_INPUT=1
    export PIP_DISABLE_PIP_VERSION_CHECK=1
    # 确保在CI环境中禁用可能导致问题的进度条设置
    unset PIP_PROGRESS_BAR
elif [ "$SAGE_REMOTE_DEPLOY" = "true" ]; then
    export PIP_NO_INPUT=1
    export PIP_DISABLE_PIP_VERSION_CHECK=1
    # 远程部署环境也禁用可能导致问题的进度条设置
    unset PIP_PROGRESS_BAR
else
    export PYTHONNOUSERSITE=1
    # 非CI环境清除可能存在的全局进度条配置
    unset PIP_PROGRESS_BAR
fi

# 设置pip命令
PIP_CMD="${PIP_CMD:-pip3}"

# 安装核心包 - 新的简化版本
install_core_packages() {
    local install_mode="${1:-dev}"  # 默认为开发模式

    # 准备pip安装参数
    local pip_args="--disable-pip-version-check --no-input"

    # CI环境额外处理
    if [ "$CI" = "true" ] || [ -n "$GITHUB_ACTIONS" ] || [ -n "$GITLAB_CI" ] || [ -n "$JENKINS_URL" ]; then
        # 在CI中将包安装到用户site（~/.local），便于跨job缓存与导入
        pip_args="$pip_args --user"
        # 某些系统前缀可能仍需此选项
        if python3 -c "import sys; print(1 if '/usr' in sys.prefix else 0)" 2>/dev/null | grep -q "1"; then
            pip_args="$pip_args --break-system-packages"
            echo -e "${DIM}CI环境: 添加 --break-system-packages${NC}"
        fi
        # 确保用户脚本目录在PATH中（供 'sage' 可执行脚本使用）
        export PATH="$HOME/.local/bin:$PATH"
        echo -e "${DIM}CI环境: 使用 --user 安装，PATH+=~/.local/bin${NC}"
        # CI环境也使用 off，避免版本兼容性问题
        pip_args="$pip_args --progress-bar=off"
    else
        # 非CI环境，使用简洁进度条（off 在所有 pip 版本中都支持）
        pip_args="$pip_args --progress-bar=off"
    fi

    # 获取项目根目录并初始化日志文件
    local project_root="$(cd "$(dirname "${BASH_SOURCE[0]}")/../../../" && pwd)"
    local log_file="$project_root/.sage/logs/install.log"

    # 设置全局日志文件路径
    export SAGE_INSTALL_LOG="$log_file"

    # 确保.sage目录结构存在
    mkdir -p "$project_root/.sage/logs"
    mkdir -p "$project_root/.sage/tmp"
    mkdir -p "$project_root/.sage/cache"

    # 初始化日志文件
    log_info "SAGE 安装日志" "INSTALL"
    log_info "开始时间: $(date '+%Y-%m-%d %H:%M:%S')" "INSTALL"
    log_info "安装模式: $install_mode" "INSTALL"
    log_info "项目路径: $project_root" "INSTALL"

    echo -e "${INFO} 安装 SAGE ($install_mode 模式)..."
    echo -e "${DIM}安装日志: $log_file${NC}"
    echo ""

    # 记录环境信息
    log_phase_start_enhanced "环境信息收集" "INSTALL" 5
    log_environment "INSTALL"
    log_phase_end_enhanced "环境信息收集" "true" "INSTALL"

    case "$install_mode" in
        "core")
            echo -e "${GRAY}核心运行时：L1-L4 (仅运行时)${NC}"
            echo -e "${DIM}包含: common, platform, kernel, libs, middleware (~100MB)${NC}"
            ;;
        "standard")
            echo -e "${GREEN}标准模式：Core + CLI + Benchmark + 科学计算${NC}"
            echo -e "${DIM}包含: L1-L4 + sage-cli + sage-benchmark + numpy, pandas, matplotlib (~220MB)${NC}"
            ;;
        "full")
            echo -e "${PURPLE}完整功能：Standard + Apps + Studio${NC}"
            echo -e "${DIM}包含: 标准 + sage-apps, sage-studio (~300MB)${NC}"
            ;;
        "dev")
            echo -e "${YELLOW}开发模式：Full + 开发工具${NC}"
            echo -e "${DIM}包含: 完整 + sage-tools, pytest, black, mypy, pre-commit (~400MB)${NC}"
            ;;
        *)
            echo -e "${YELLOW}未知模式，使用开发者模式${NC}"
            install_mode="dev"
            ;;
    esac

    echo ""

    # 检查所有必要的包目录是否存在
    local required_packages=("packages/sage-common" "packages/sage-platform" "packages/sage-kernel")

    # 根据模式添加更多包
    if [ "$install_mode" != "core" ]; then
        required_packages+=("packages/sage-middleware" "packages/sage-libs")
        # standard/full/dev 模式需要 CLI
        required_packages+=("packages/sage-cli")
        # standard/full/dev 模式需要 benchmark
        [ -d "packages/sage-benchmark" ] && required_packages+=("packages/sage-benchmark")
    fi

    # full 和 dev 模式需要 studio
    if [ "$install_mode" = "full" ] || [ "$install_mode" = "dev" ]; then
        [ -d "packages/sage-studio" ] && required_packages+=("packages/sage-studio")
        # full/dev 模式添加 L5 apps（如果存在）
        [ -d "packages/sage-apps" ] && required_packages+=("packages/sage-apps")
        [ -d "packages/sage-gateway" ] && required_packages+=("packages/sage-gateway")
    fi

    # dev 模式需要 sage-tools 和 sage-gateway
    if [ "$install_mode" = "dev" ]; then
        [ -d "packages/sage-tools" ] && required_packages+=("packages/sage-tools")
        [ -d "packages/sage-gateway" ] && required_packages+=("packages/sage-gateway")
    fi

    required_packages+=("packages/sage")

    for package_dir in "${required_packages[@]}"; do
        if [ ! -d "$package_dir" ]; then
            log_error "找不到包目录: $package_dir" "INSTALL"
            log_error "当前工作目录: $(pwd)" "INSTALL"
            log_error "项目根目录: $project_root" "INSTALL"
            echo -e "${CROSS} 错误：找不到包目录 ($package_dir)"
            return 1
        fi
    done

    # 执行安装
    echo -e "${BLUE}━━━━━━━━━━━━━━━━━━━━━━━━━━━━━━━━━━━━━━━━━━━━━━━━━━━━━━━━━━━━━━━━━━━━━━━━━━━━━━━━━━━━━━━━━━━━━━━━━━━━━━━━━━━━━━━━━━━━━━━━━━━━━━━━${NC}"
    echo -e "${BOLD}  📦 安装 SAGE ($install_mode 模式)${NC}"
    echo -e "${BLUE}━━━━━━━━━━━━━━━━━━━━━━━━━━━━━━━━━━━━━━━━━━━━━━━━━━━━━━━━━━━━━━━━━━━━━━━━━━━━━━━━━━━━━━━━━━━━━━━━━━━━━━━━━━━━━━━━━━━━━━━━━━━━━━━━${NC}"

    # 准备pip安装参数
    local pip_args="--disable-pip-version-check --no-input"

    # 添加缓存支持（非CI环境）
    if [ "$CI" != "true" ] && [ -z "$GITHUB_ACTIONS" ] && [ -z "$GITLAB_CI" ] && [ -z "$JENKINS_URL" ]; then
        # 非CI环境启用缓存以加速重复安装
        pip_args="$pip_args --cache-dir ~/.cache/pip"
        echo -e "${DIM}启用 pip 缓存: ~/.cache/pip${NC}"
    else
        # CI环境禁用缓存以确保新鲜安装
        pip_args="$pip_args --no-cache-dir"
        echo -e "${DIM}CI环境: 禁用 pip 缓存${NC}"
    fi

    # CI环境额外处理
    if [ "$CI" = "true" ] || [ -n "$GITHUB_ACTIONS" ] || [ -n "$GITLAB_CI" ] || [ -n "$JENKINS_URL" ]; then
        # 在CI中将包安装到用户site（~/.local），便于跨job缓存与导入
        pip_args="$pip_args --user"
        # 某些系统前缀可能仍需此选项
        if python3 -c "import sys; print(1 if '/usr' in sys.prefix else 0)" 2>/dev/null; then
            pip_args="$pip_args --break-system-packages"
            echo -e "${DIM}CI环境: 添加 --break-system-packages${NC}"
        fi
        # 确保用户脚本目录在PATH中（供 'sage' 可执行脚本使用）
        export PATH="$HOME/.local/bin:$PATH"
        echo -e "${DIM}CI环境: 使用 --user 安装，PATH+=~/.local/bin${NC}"
        # CI环境也使用 off，避免版本兼容性问题
        pip_args="$pip_args --progress-bar=off"
    else
        # 非CI环境，使用简洁进度条（off 在所有 pip 版本中都支持）
        pip_args="$pip_args --progress-bar=off"
    fi

    log_phase_start_enhanced "本地依赖包安装" "INSTALL" 180

    # 本地开发安装策略：
    # 1. 使用 -e (editable) 模式安装
    # 2. 使用 --no-deps 完全禁用依赖解析，避免从 PyPI 安装 isage-* 包
    # 3. 按正确的依赖顺序手动安装所有包
    # 4. 最后单独安装外部依赖
    local install_flags="-e"

    log_info "安装策略: editable + --no-deps (禁用 PyPI 依赖解析)" "INSTALL"
    log_info "手动控制安装顺序，确保使用本地源码" "INSTALL"
    echo -e "${DIM}安装策略: 先安装外部依赖，再 editable install 本地包${NC}"
    echo -e "${DIM}           确保所有传递依赖可用后再安装本地源码${NC}"
    echo ""

    # 第一步：安装外部依赖（必须在本地包之前）
    echo -e "${DIM}步骤 1/5: 安装外部依赖...${NC}"
    log_info "步骤 1/5: 提取并安装外部依赖" "INSTALL"

    # 使用 Python 脚本提取已声明的外部依赖
    local external_deps_file=".sage/external-deps-${install_mode}.txt"
    mkdir -p .sage

    log_debug "外部依赖将保存到: $external_deps_file" "INSTALL"
    echo -e "${DIM}     从 pyproject.toml 中提取外部依赖...${NC}"

    # 执行 Python 脚本提取依赖
    log_debug "执行 Python 依赖提取脚本..." "INSTALL"
    if $PYTHON_CMD -c "
import sys, re
from pathlib import Path
external_deps = set()
package_dirs = ['packages/sage-common', 'packages/sage-platform', 'packages/sage-kernel', 'packages/sage-libs', 'packages/sage-middleware']
install_mode = '$install_mode'
if install_mode != 'core':
    package_dirs.extend(['packages/sage-cli', 'packages/sage-benchmark'])
if install_mode in ['full', 'dev']:
    package_dirs.extend(['packages/sage-apps', 'packages/sage-studio'])
if install_mode == 'dev':
    package_dirs.extend(['packages/sage-tools', 'packages/sage-gateway'])
for pkg_dir in package_dirs:
    pyproject = Path(pkg_dir) / 'pyproject.toml'
    if not pyproject.exists(): continue
    content = pyproject.read_text()
    in_deps = False
    for line in content.splitlines():
        line = line.strip()
        if 'dependencies' in line and '=' in line: in_deps = True; continue
        if in_deps:
            if line == ']': in_deps = False; continue
            match = re.search(r'\"([^\"]+)\"', line)
            if match:
                dep = match.group(1)
                if not dep.startswith('isage-'): external_deps.add(dep)
with open('$external_deps_file', 'w') as f:
    for dep in sorted(external_deps): f.write(f'{dep}\n')
print(f'✓ 提取了 {len(external_deps)} 个外部依赖', file=sys.stderr)
" 2>&1; then
        log_info "依赖提取脚本执行成功" "INSTALL"

        if [ -f "$external_deps_file" ] && [ -s "$external_deps_file" ]; then
            local dep_count=$(wc -l < "$external_deps_file")
            log_info "共提取 $dep_count 个外部依赖" "INSTALL"

            echo -e "${DIM}     安装 $dep_count 个外部依赖包...${NC}"
            log_info "开始安装外部依赖包..." "INSTALL"

            # 移除 --no-deps，让 pip 正常解析传递依赖
            local deps_pip_args=$(echo "$pip_args" | sed 's/--no-deps//g')
            log_debug "PIP命令: $PIP_CMD install -r $external_deps_file $deps_pip_args" "INSTALL"

            if log_command "INSTALL" "Deps" "$PIP_CMD install -r \"$external_deps_file\" $deps_pip_args"; then
                log_info "外部依赖安装成功" "INSTALL"
                echo -e "${CHECK} 外部依赖安装完成"

                # 强制升级关键包到正确版本（解决依赖解析问题）
                echo -e "${DIM}     验证并升级关键包版本...${NC}"
                log_info "强制升级 transformers 和 peft 到兼容版本" "INSTALL"

                # peft 0.18.0 需要 transformers 4.54.0+
                # 强制安装确保版本正确，避免 pip 依赖解析选择旧版本
                if log_command "INSTALL" "Deps" "$PIP_CMD install --upgrade 'transformers>=4.54.0,<5.0.0' 'peft>=0.18.0,<1.0.0' $deps_pip_args"; then
                    log_info "关键包版本升级成功" "INSTALL"
                    echo -e "${CHECK} 关键包版本验证完成"
                else
                    log_warn "关键包升级失败，继续安装..." "INSTALL"
                    echo -e "${YELLOW}⚠️  关键包升级失败，可能导致运行时错误${NC}"
                fi
            else
                log_error "外部依赖安装失败" "INSTALL"
                echo -e "${RED}❌ 外部依赖安装失败${NC}"
                return 1
            fi
        else
            log_warn "未能提取外部依赖或依赖文件为空" "INSTALL"
            echo -e "${YELLOW}⚠️  未能提取外部依赖，跳过...${NC}"
        fi
    else
        log_error "依赖提取脚本失败" "INSTALL"
        echo -e "${YELLOW}⚠️  依赖提取脚本失败，跳过...${NC}"
    fi

    echo ""

    # 第二步：安装基础包（L1-L2）
    echo -e "${DIM}步骤 2/5: 安装基础包 (L1-L2)...${NC}"
    log_info "步骤 2/5: 安装基础包 (L1-L2)" "INSTALL"
    local base_packages=("packages/sage-common" "packages/sage-platform")

    for package_dir in "${base_packages[@]}"; do
        echo -e "${DIM}  正在安装: $package_dir${NC}"
        log_info "开始安装: $package_dir" "INSTALL"
        log_debug "PIP命令: $PIP_CMD install $install_flags $package_dir $pip_args --no-deps" "INSTALL"

        if ! log_command "INSTALL" "Deps" "$PIP_CMD install $install_flags \"$package_dir\" $pip_args --no-deps"; then
            log_error "安装失败: $package_dir" "INSTALL"
            log_error "请检查日志文件: $SAGE_INSTALL_LOG" "INSTALL"
            echo -e "${CROSS} 安装 $package_dir 失败！"
            return 1
        fi

        log_info "安装成功: $package_dir" "INSTALL"
        # 验证安装
        local pkg_name=$(basename "$package_dir" | sed 's/sage-/isage-/')
        log_pip_package_info "$pkg_name" "INSTALL"
    done

    # 第三步：安装核心引擎 (L3)
    echo -e "${DIM}步骤 3/5: 安装核心引擎 (L3)...${NC}"
    log_info "步骤 3/5: 安装核心引擎 (L3)" "INSTALL"
    local core_packages=("packages/sage-kernel")

    if [ "$install_mode" != "core" ]; then
        core_packages+=("packages/sage-libs")
    fi

    for package_dir in "${core_packages[@]}"; do
        echo -e "${DIM}  正在安装: $package_dir${NC}"
        log_info "开始安装: $package_dir" "INSTALL"

        # 特殊处理 sage-libs: LibAMM C++ 扩展默认跳过本地编译
        # LibAMM 编译需要大量内存（单文件 500MB+），不适合本地构建
        # 默认从 PyPI 获取预编译版本（由 CI/CD self-hosted server 构建）
        # 如需本地编译 LibAMM，设置环境变量: BUILD_LIBAMM=1
        if [[ "$package_dir" == *"sage-libs"* ]]; then
            if [ "${BUILD_LIBAMM:-0}" = "1" ]; then
                log_info "sage-libs: BUILD_LIBAMM=1，将编译 LibAMM C++ 扩展（需要大量内存）" "INSTALL"
                echo -e "${YELLOW}  ⚠️  sage-libs: 将本地编译 LibAMM（可能导致内存不足）${NC}"
            else
                log_info "sage-libs: LibAMM C++ 扩展已跳过（默认行为），将从 PyPI 安装预编译版本" "INSTALL"
                echo -e "${DIM}  sage-libs: 跳过 LibAMM 本地编译（从 PyPI 获取预编译版本）${NC}"
                # 确保 BUILD_LIBAMM 为 0（CMakeLists.txt 默认就是 OFF，这里显式设置）
                export BUILD_LIBAMM=0
            fi
        fi

        log_debug "PIP命令: $PIP_CMD install $install_flags $package_dir $pip_args --no-deps" "INSTALL"

        if ! log_command "INSTALL" "Deps" "$PIP_CMD install $install_flags \"$package_dir\" $pip_args --no-deps"; then
            log_error "安装失败: $package_dir" "INSTALL"
            log_error "请检查日志文件: $SAGE_INSTALL_LOG" "INSTALL"
            echo -e "${CROSS} 安装 $package_dir 失败！"

            # 清理环境变量
            if [[ "$package_dir" == *"sage-libs"* ]]; then
                unset BUILD_LIBAMM
            fi
            return 1
        fi

        # 清理环境变量
        if [[ "$package_dir" == *"sage-libs"* ]]; then
            unset BUILD_LIBAMM
        fi

        log_info "安装成功: $package_dir" "INSTALL"
        local pkg_name=$(basename "$package_dir" | sed 's/sage-/isage-/')
        log_pip_package_info "$pkg_name" "INSTALL"
    done

    # 第四步：安装上层包（L4-L6，根据模式）
    if [ "$install_mode" != "core" ]; then
        echo -e "${DIM}步骤 4/5: 安装上层包 (L4-L6)...${NC}"

        # L4: middleware (包含C++扩展构建)
        # 注意：必须使用 --no-deps 防止 pip 重新安装已有的 sage 子包依赖
        # C++ 构建依赖（pybind11等）在 build-system.requires 中声明，通过环境已安装
        # 运行时依赖（isage-common/platform/kernel/libs）在 step 1-2 已安装
        echo -e "${DIM}  正在安装: packages/sage-middleware${NC}"
        echo -e "${DIM}    (包含 C++ 扩展构建，可能需要几分钟...)${NC}"

        log_info "开始安装: packages/sage-middleware (包含 C++ 扩展)" "INSTALL"
        log_debug "这一步会编译 C++ 扩展，可能较慢" "INSTALL"
        log_debug "PIP命令: $PIP_CMD install $install_flags packages/sage-middleware $pip_args --no-deps" "INSTALL"

        if ! log_command "INSTALL" "Deps" "$PIP_CMD install $install_flags \"packages/sage-middleware\" $pip_args --no-deps"; then
            log_error "安装 sage-middleware 失败！" "INSTALL"
            log_error "这通常是由于 C++ 编译错误，请检查日志: $SAGE_INSTALL_LOG" "INSTALL"

            # 尝试提取编译错误的关键信息
            if [ -f "$SAGE_INSTALL_LOG" ]; then
                local error_context=$(grep -A 5 -i "error:" "$SAGE_INSTALL_LOG" | tail -20 || echo "未找到具体错误信息")
                log_error "编译错误摘要:\n$error_context" "INSTALL"
            fi

            echo -e "${CROSS} 安装 sage-middleware 失败！"
            echo -e "${DIM}提示: 检查日志文件获取详细错误信息: $SAGE_INSTALL_LOG${NC}"
            return 1
        fi

        log_info "安装成功: packages/sage-middleware" "INSTALL"
        log_pip_package_info "isage-middleware" "INSTALL"
        echo -e "${CHECK} sage-middleware 安装完成（包括 C++ 扩展）"

        # 调试：检查 .so 文件位置（仅在 CI 环境）
        if [[ -n "$CI" || -n "$GITHUB_ACTIONS" ]]; then
            echo -e "${DIM}    [CI调试] 检查 C++ 扩展文件位置...${NC}"
            for ext in sage_flow sage_db sage_tsdb; do
                ext_dir="packages/sage-middleware/src/sage/middleware/components/${ext}"
                if [ -d "$ext_dir" ]; then
                    so_count=$(find "$ext_dir" -name "lib*.so" -type f 2>/dev/null | wc -l)
                    echo -e "${DIM}      ${ext}: 找到 ${so_count} 个 .so 文件${NC}"
                fi
            done
        fi

        # L5: apps & benchmark (standard/full/dev 模式)
        if [ "$install_mode" != "core" ]; then
            if [ -d "packages/sage-benchmark" ]; then
                echo -e "${DIM}  正在安装: packages/sage-benchmark${NC}"
                log_info "开始安装: packages/sage-benchmark" "INSTALL"
                log_debug "PIP命令: $PIP_CMD install $install_flags packages/sage-benchmark $pip_args --no-deps" "INSTALL"

                if ! log_command "INSTALL" "Deps" "$PIP_CMD install $install_flags \"packages/sage-benchmark\" $pip_args --no-deps"; then
                    log_error "安装 sage-benchmark 失败" "INSTALL"
                    echo -e "${CROSS} 安装 sage-benchmark 失败！"
                    return 1
                fi

                log_info "安装成功: packages/sage-benchmark" "INSTALL"
                log_pip_package_info "isage-benchmark" "INSTALL"
                echo -e "${CHECK} sage-benchmark 安装完成"
            fi
        fi

        # L5: apps (仅 full 和 dev 模式)
        if [ "$install_mode" = "full" ] || [ "$install_mode" = "dev" ]; then
            if [ -d "packages/sage-apps" ]; then
                echo -e "${DIM}  正在安装: packages/sage-apps${NC}"
                log_info "开始安装: packages/sage-apps" "INSTALL"
                log_debug "PIP命令: $PIP_CMD install $install_flags packages/sage-apps $pip_args --no-deps" "INSTALL"

                if ! log_command "INSTALL" "Deps" "$PIP_CMD install $install_flags \"packages/sage-apps\" $pip_args --no-deps"; then
                    log_error "安装 sage-apps 失败" "INSTALL"
                    echo -e "${CROSS} 安装 sage-apps 失败！"
                    return 1
                fi

                log_info "安装成功: packages/sage-apps" "INSTALL"
                log_pip_package_info "isage-apps" "INSTALL"
                echo -e "${CHECK} sage-apps 安装完成"
            fi

            # L5: gateway (API server)
            if [ -d "packages/sage-gateway" ]; then
                echo -e "${DIM}  正在安装: packages/sage-gateway${NC}"
                log_info "开始安装: packages/sage-gateway" "INSTALL"
                log_debug "PIP命令: $PIP_CMD install $install_flags packages/sage-gateway $pip_args --no-deps" "INSTALL"

                if ! log_command "INSTALL" "Deps" "$PIP_CMD install $install_flags \"packages/sage-gateway\" $pip_args --no-deps"; then
                    log_error "安装 sage-gateway 失败" "INSTALL"
                    echo -e "${CROSS} 安装 sage-gateway 失败！"
                    return 1
                fi

                log_info "安装成功: packages/sage-gateway" "INSTALL"
                log_pip_package_info "isage-gateway" "INSTALL"
                echo -e "${CHECK} sage-gateway 安装完成"
            fi
        fi

        # L6: CLI (standard/full/dev 模式)
        if [ -d "packages/sage-cli" ]; then
            echo -e "${DIM}  正在安装: packages/sage-cli${NC}"
            log_info "开始安装: packages/sage-cli" "INSTALL"
            log_debug "PIP命令: $PIP_CMD install $install_flags packages/sage-cli $pip_args --no-deps" "INSTALL"

            if ! log_command "INSTALL" "Deps" "$PIP_CMD install $install_flags \"packages/sage-cli\" $pip_args --no-deps"; then
                log_error "安装 sage-cli 失败" "INSTALL"
                echo -e "${CROSS} 安装 sage-cli 失败！"
                return 1
            fi

            log_info "安装成功: packages/sage-cli" "INSTALL"
            log_pip_package_info "isage-cli" "INSTALL"
            echo -e "${CHECK} sage-cli 安装完成"
        fi
    fi

    # L6: studio (full/dev 模式)
    if [ "$install_mode" = "full" ] || [ "$install_mode" = "dev" ]; then
        if [ -d "packages/sage-studio" ]; then
            echo -e "${DIM}  正在安装: packages/sage-studio${NC}"
            log_info "开始安装: packages/sage-studio" "INSTALL"
            log_debug "PIP命令: $PIP_CMD install $install_flags packages/sage-studio $pip_args --no-deps" "INSTALL"

            if ! log_command "INSTALL" "Deps" "$PIP_CMD install $install_flags \"packages/sage-studio\" $pip_args --no-deps"; then
                log_error "安装 sage-studio 失败" "INSTALL"
                echo -e "${CROSS} 安装 sage-studio 失败！"
                return 1
            fi

            log_info "安装成功: packages/sage-studio" "INSTALL"
            log_pip_package_info "isage-studio" "INSTALL"
            echo -e "${CHECK} sage-studio 安装完成"
        fi
    fi

    # L6: tools (仅 dev 模式)
    if [ "$install_mode" = "dev" ]; then
        if [ -d "packages/sage-tools" ]; then
            echo -e "${DIM}  正在安装: packages/sage-tools${NC}"
            log_info "开始安装: packages/sage-tools" "INSTALL"
            log_debug "PIP命令: $PIP_CMD install $install_flags packages/sage-tools $pip_args --no-deps" "INSTALL"

            if ! log_command "INSTALL" "Deps" "$PIP_CMD install $install_flags \"packages/sage-tools\" $pip_args --no-deps"; then
                log_error "安装 sage-tools 失败" "INSTALL"
                echo -e "${CROSS} 安装 sage-tools 失败！"
                return 1
            fi

            log_info "安装成功: packages/sage-tools" "INSTALL"
            log_pip_package_info "isage-tools" "INSTALL"
            echo -e "${CHECK} sage-tools 安装完成"
        fi
    fi

    # L6: gateway (dev 模式)
    if [ "$install_mode" = "dev" ]; then
        if [ -d "packages/sage-gateway" ]; then
            echo -e "${DIM}  正在安装: packages/sage-gateway${NC}"
            log_info "开始安装: packages/sage-gateway" "INSTALL"
            log_debug "PIP命令: $PIP_CMD install $install_flags packages/sage-gateway $pip_args --no-deps" "INSTALL"

            if ! log_command "INSTALL" "Deps" "$PIP_CMD install $install_flags \"packages/sage-gateway\" $pip_args --no-deps"; then
                log_error "安装 sage-gateway 失败" "INSTALL"
                echo -e "${CROSS} 安装 sage-gateway 失败！"
                return 1
            fi

            log_info "安装成功: packages/sage-gateway" "INSTALL"
            log_pip_package_info "isage-gateway" "INSTALL"
            echo -e "${CHECK} sage-gateway 安装完成"
        fi
    fi

    if [ "$install_mode" = "core" ]; then
        echo -e "${DIM}步骤 4/5: 跳过上层包（core 模式）${NC}"
    fi

    echo -e "${CHECK} 本地依赖包安装完成"
    echo ""

    # 第五步：安装主 SAGE meta-package
    echo -e "${DIM}步骤 5/5: 安装 SAGE meta-package...${NC}"
    log_phase_start_enhanced "SAGE meta-package 安装" "INSTALL" 60

    # 安装 sage meta-package (--no-deps)
    local install_target="packages/sage"
    echo -e "${DIM}  安装 sage meta-package (--no-deps)...${NC}"
    log_info "开始安装: sage meta-package" "INSTALL"
    log_debug "PIP命令: $PIP_CMD install $install_flags $install_target $pip_args --no-deps" "INSTALL"

    if ! log_command "INSTALL" "Deps" "$PIP_CMD install $install_flags \"$install_target\" $pip_args --no-deps"; then
        log_error "安装 sage meta-package 失败" "INSTALL"
        echo -e "${CROSS} 安装 sage meta-package 失败！"
        log_phase_end "SAGE meta-package 安装" "failure" "INSTALL"
        return 1
    fi

    log_info "安装成功: sage meta-package" "INSTALL"
    log_pip_package_info "isage" "INSTALL"
    echo -e "${CHECK} SAGE meta-package 安装完成"

<<<<<<< HEAD
    log_phase_end_enhanced "SAGE meta-package 安装" "success" "INSTALL"
=======
    # 4b. 手动安装外部依赖（不经过 sage[mode] 依赖解析）
    echo -e "${DIM}  4b. 安装外部依赖（提取自各子包声明）...${NC}"
    log_info "开始提取外部依赖（从 pyproject.toml 文件）" "INSTALL"

    # 使用 Python 脚本提取已安装 editable 包的外部依赖
    local external_deps_file=".sage/external-deps-${install_mode}.txt"
    mkdir -p .sage

    log_debug "外部依赖将保存到: $external_deps_file" "INSTALL"
    echo -e "${DIM}     从已安装包中提取外部依赖...${NC}"

    # 执行 Python 脚本提取依赖（内联脚本）
    log_debug "执行 Python 依赖提取脚本..." "INSTALL"
    if $PYTHON_CMD -c "
import sys, re
from pathlib import Path
external_deps = set()
package_dirs = ['packages/sage-common', 'packages/sage-platform', 'packages/sage-kernel', 'packages/sage-libs', 'packages/sage-middleware']
install_mode = '$install_mode'
if install_mode != 'core':
    package_dirs.extend(['packages/sage-cli', 'packages/sage-benchmark'])
if install_mode in ['full', 'dev']:
    package_dirs.extend(['packages/sage-apps', 'packages/sage-gateway', 'packages/sage-studio'])
if install_mode == 'dev':
    package_dirs.extend(['packages/sage-tools', 'packages/sage-gateway'])
for pkg_dir in package_dirs:
    pyproject = Path(pkg_dir) / 'pyproject.toml'
    if not pyproject.exists(): continue
    content = pyproject.read_text()
    in_deps = False
    for line in content.splitlines():
        line = line.strip()
        if 'dependencies' in line and '=' in line: in_deps = True; continue
        if in_deps:
            if line == ']': in_deps = False; continue
            match = re.search(r'\"([^\"]+)\"', line)
            if match:
                dep = match.group(1)
                if not dep.startswith('isage-'): external_deps.add(dep)
with open('$external_deps_file', 'w') as f:
    for dep in sorted(external_deps): f.write(f'{dep}\n')
print(f'✓ 提取了 {len(external_deps)} 个外部依赖', file=sys.stderr)
" 2>&1; then
        log_info "依赖提取脚本执行成功" "INSTALL"

        if [ -f "$external_deps_file" ] && [ -s "$external_deps_file" ]; then
            local dep_count=$(wc -l < "$external_deps_file")
            log_info "共提取 $dep_count 个外部依赖" "INSTALL"
            log_debug "依赖列表文件: $external_deps_file" "INSTALL"

            # 记录依赖列表（前10个）
            if [ "$dep_count" -le 10 ]; then
                log_debug "依赖列表:\n$(cat "$external_deps_file")" "INSTALL"
            else
                log_debug "依赖列表（前10个）:\n$(head -10 "$external_deps_file")" "INSTALL"
                log_debug "...还有 $((dep_count - 10)) 个依赖（查看完整列表: $external_deps_file）" "INSTALL"
            fi

            echo -e "${DIM}     安装 $dep_count 个外部依赖包...${NC}"
            log_info "开始安装外部依赖包..." "INSTALL"
            log_debug "PIP命令: $PIP_CMD install -r $external_deps_file $pip_args" "INSTALL"

            # 从文件读取并安装
            if log_command "INSTALL" "Deps" "$PIP_CMD install -r \"$external_deps_file\" $pip_args"; then
                log_info "外部依赖安装成功" "INSTALL"
                echo -e "${CHECK} 外部依赖安装完成"

                # 验证关键依赖是否安装成功（采样几个）
                local sample_deps=$(head -3 "$external_deps_file" | tr '\n' ' ')
                log_debug "验证采样依赖是否安装: $sample_deps" "INSTALL"
                for dep in $sample_deps; do
                    local pkg_name=$(echo "$dep" | sed 's/[<>=].*//' | tr '-' '_')
                    log_pip_package_info "$pkg_name" "INSTALL" || true
                done
            else
                log_warn "部分外部依赖安装失败，但继续..." "INSTALL"
                echo -e "${YELLOW}⚠️  部分外部依赖安装失败，但继续...${NC}"

                # 尝试提取安装失败的包
                local failed_packages=$(grep -i "error\|failed" "$SAGE_INSTALL_LOG" | tail -5 || echo "无法确定失败包")
                log_warn "失败详情:\n$failed_packages" "INSTALL"
            fi
        else
            log_warn "未能提取外部依赖或依赖文件为空" "INSTALL"
            log_debug "文件状态: $(ls -lh "$external_deps_file" 2>&1 || echo '文件不存在')" "INSTALL"
            echo -e "${YELLOW}⚠️  未能提取外部依赖，跳过...${NC}"
        fi
    else
        log_error "依赖提取脚本执行失败" "INSTALL"
        log_error "Python脚本返回非零退出码" "INSTALL"
        echo -e "${YELLOW}⚠️  依赖提取脚本失败，跳过外部依赖安装${NC}"
    fi

    log_phase_end_enhanced "外部依赖安装" "success" "INSTALL"
>>>>>>> f29c57d3
    echo ""
    echo -e "${CHECK} SAGE ($install_mode 模式) 和外部依赖安装成功！"
    echo ""

    # 验证sage命令
    echo -e "${DIM}验证 sage 命令...${NC}"
    log_info "验证 sage 命令可用性" "INSTALL"

    # 在 conda 环境中验证命令（因为安装在 conda 环境中）
    if $PIP_CMD --version >/dev/null 2>&1 && conda run -n "$CONDA_ENV_NAME" sage --version >/dev/null 2>&1; then
        log_info "sage 命令验证成功（在 conda 环境中）" "INSTALL"

        # 尝试获取版本信息
        local sage_version=$(conda run -n "$CONDA_ENV_NAME" sage --version 2>&1 || echo "无法获取版本")
        log_debug "sage 版本: $sage_version" "INSTALL"

        echo -e "${CHECK} sage 命令已安装到 conda 环境"
        echo -e "${DIM}      运行 ${BOLD}conda activate $CONDA_ENV_NAME${NC}${DIM} 或重启终端后可直接使用 sage 命令${NC}"
    elif command -v sage >/dev/null 2>&1; then
        # 如果在当前 PATH 中可用（比如用户已经激活了环境）
        log_info "sage 命令验证成功（当前 shell）" "INSTALL"
        local sage_version=$(sage --version 2>&1 || echo "无法获取版本")
        log_debug "sage 版本: $sage_version" "INSTALL"
        echo -e "${CHECK} sage 命令已可用"
    else
        log_warn "sage 命令需要激活 conda 环境后使用" "INSTALL"
        log_debug "PATH: $PATH" "INSTALL"
        log_debug "CONDA_ENV: $CONDA_ENV_NAME" "INSTALL"
        echo -e "${INFO} sage 命令已安装，激活环境后可用: ${BOLD}conda activate $CONDA_ENV_NAME${NC}"
    fi

    log_info "SAGE ($install_mode 模式) 安装完成" "INSTALL"
    return 0
}

# 安装科学计算包（保持向后兼容）
install_scientific_packages() {
    echo -e "${DIM}科学计算包已包含在标准/开发模式中，跳过单独安装${NC}"
    return 0
}

# 安装开发工具（保持向后兼容）
install_dev_tools() {
    echo -e "${DIM}开发工具已包含在开发模式中，跳过单独安装${NC}"
    return 0
}

# 导出函数
export -f install_core_packages
export -f install_scientific_packages
export -f install_dev_tools<|MERGE_RESOLUTION|>--- conflicted
+++ resolved
@@ -567,11 +567,7 @@
 
     log_info "安装成功: sage meta-package" "INSTALL"
     log_pip_package_info "isage" "INSTALL"
-    echo -e "${CHECK} SAGE meta-package 安装完成"
-
-<<<<<<< HEAD
-    log_phase_end_enhanced "SAGE meta-package 安装" "success" "INSTALL"
-=======
+
     # 4b. 手动安装外部依赖（不经过 sage[mode] 依赖解析）
     echo -e "${DIM}  4b. 安装外部依赖（提取自各子包声明）...${NC}"
     log_info "开始提取外部依赖（从 pyproject.toml 文件）" "INSTALL"
@@ -666,7 +662,6 @@
     fi
 
     log_phase_end_enhanced "外部依赖安装" "success" "INSTALL"
->>>>>>> f29c57d3
     echo ""
     echo -e "${CHECK} SAGE ($install_mode 模式) 和外部依赖安装成功！"
     echo ""
