--- conflicted
+++ resolved
@@ -39,13 +39,7 @@
             ) >= pkg_resources.parse_version(min_version)
 
             if is_compatible:
-<<<<<<< HEAD
-                logging.info(
-                    f"✅ {package} 版本兼容: {installed_version} >= {min_version}"
-                )
-=======
                 logging.info(f"✅ {package} 版本兼容: {installed_version} >= {min_version}")
->>>>>>> d6d2265e
             else:
                 logging.info(
                     f"❌ {package} 版本过低: {installed_version} < {min_version} (需要升级)"
