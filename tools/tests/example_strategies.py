--- conflicted
+++ resolved
@@ -533,24 +533,9 @@
             if not text:
                 return False
             heavy_keywords = [
-<<<<<<< HEAD
-                "uvicorn",
-                "fastapi",
-                "flask",
-                "gradio",
-                "streamlit",
-                "ray.init",
-                "while True",
-                "run_forever",
-                "serve(",
-                "multiprocessing",
-                "spark",
-                "mlflow",
-=======
                 "uvicorn", "fastapi", "flask", "gradio", "streamlit",
                 "ray.init", "while True", "run_forever", "serve(",
                 "multiprocessing", "spark", "mlflow",
->>>>>>> d6d2265e
             ]
             return any(k in text for k in heavy_keywords)
 
