--- conflicted
+++ resolved
@@ -117,13 +117,7 @@
             status_icon = "🐌"  # 很慢
             time_desc = "很慢"
 
-<<<<<<< HEAD
-        logging.info(
-            f"{status_icon} {example_name} 完成 ({duration:.2f}s) - {time_desc}"
-        )
-=======
         logging.info(f"{status_icon} {example_name} 完成 ({duration:.2f}s) - {time_desc}")
->>>>>>> d6d2265e
 
 
 def _get_example_name(item):
