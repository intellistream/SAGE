#!/usr/bin/env python3
"""
import logging
SAGE License Vendor
Internal tool for SAGE team to generate and manage licenses
"""

import hashlib
import json
import secrets
import string
import sys
from datetime import datetime, timedelta
from pathlib import Path

# Add shared components to path
shared_dir = Path(__file__).parent.parent / "shared"
sys.path.insert(0, str(shared_dir))

from license_core import LicenseConfig, LicenseCore


class LicenseVendor:
    """Vendor license generation and management"""

    def __init__(self):
        self.core = LicenseCore()
        self.config = LicenseConfig()

    def generate_license_key(
        self, customer: str, days: int = 365, license_type: str = "COMM"
    ) -> str:
        """Generate a new license key"""
        # Generate random identifier
        alphabet = string.ascii_uppercase + string.digits
        random_id = "".join(secrets.choice(alphabet) for _ in range(4))

        # Calculate expiration time
        expire_date = datetime.now() + timedelta(days=days)
        year = expire_date.strftime("%Y")

        # Generate customer hash (first 4 chars of customer name hash)
        customer_hash = hashlib.md5(customer.encode()).hexdigest()[:4].upper()

        # Generate checksum
        data_to_sign = f"{license_type}{year}{customer_hash}{random_id}"
        checksum = hashlib.sha256(data_to_sign.encode()).hexdigest()[:4].upper()

        # Assemble license key: SAGE-COMM-YYYY-CUSTOMER-RANDOM-CHECKSUM
        license_key = f"{self.config.PREFIX}-{license_type}-{year}-{customer_hash}-{random_id}-{checksum}"

        return license_key

    def save_generated_license(self, license_key: str, customer: str, days: int):
        """Save generated license information"""
        info_file = self.config.GENERATED_LICENSES_FILE

        # Read existing records
        records = []
        if info_file.exists():
            try:
                with open(info_file, "r") as f:
                    records = json.load(f)
            except:
                records = []

        # Add new record
        expire_date = datetime.now() + timedelta(days=days)
        record = {
            "license_key": license_key,
            "customer": customer,
            "generated_at": datetime.now().isoformat(),
            "expires_at": expire_date.isoformat(),
            "valid_days": days,
        }
        records.append(record)

        # Save records
        with open(info_file, "w") as f:
            json.dump(records, f, indent=2, ensure_ascii=False)

    def list_generated_licenses(self):
        """List all generated licenses"""
        info_file = self.config.GENERATED_LICENSES_FILE

        if not info_file.exists():
            logging.info("📝 No licenses have been generated yet")
            return

        try:
            with open(info_file, "r") as f:
                records = json.load(f)

            if not records:
                logging.info("📝 No licenses have been generated yet")
                return

            logging.info("🔑 Generated Licenses:")
            logging.info("")
            for i, record in enumerate(records, 1):
                generated = datetime.fromisoformat(record["generated_at"])
                expires = datetime.fromisoformat(record["expires_at"])

                status = "✅ Valid" if datetime.now() < expires else "❌ Expired"

                logging.info(f"{i}. Customer: {record['customer']}")
                logging.info(f"   Key: {record['license_key']}")
                logging.info(f"   Generated: {generated.strftime('%Y-%m-%d %H:%M:%S')}")
                logging.info(f"   Expires: {expires.strftime('%Y-%m-%d %H:%M:%S')}")
                logging.info(f"   Status: {status}")
                logging.info("")

        except Exception as e:
            logging.info(f"❌ Failed to read license records: {e}")

    def revoke_license(self, license_key: str):
        """Revoke a specific license (mark as revoked)"""
        info_file = self.config.GENERATED_LICENSES_FILE

        if not info_file.exists():
            logging.info("❌ No license records found")
            return False

        try:
            with open(info_file, "r") as f:
                records = json.load(f)

            # Find and mark as revoked
            for record in records:
                if record["license_key"] == license_key:
                    record["revoked"] = True
                    record["revoked_at"] = datetime.now().isoformat()

                    # Save updated records
                    with open(info_file, "w") as f:
                        json.dump(records, f, indent=2, ensure_ascii=False)

                    logging.info(f"✅ License {license_key} has been revoked")
                    return True

            logging.info(f"❌ License {license_key} not found")
            return False

        except Exception as e:
            logging.info(f"❌ Failed to revoke license: {e}")
            return False


def main():
    """CLI interface for vendor license operations"""
    vendor = LicenseVendor()

    if len(sys.argv) < 2:
        logging.info("SAGE License Vendor Tool")
        logging.info("")
        logging.info("Usage:")
        logging.info(
            "  sage-license-vendor generate <customer> [days]  # Generate license (default 365 days)"
        )
        logging.info(
            "  sage-license-vendor list                        # List all generated licenses"
        )
<<<<<<< HEAD
        logging.info(
            "  sage-license-vendor revoke <license-key>        # Revoke a license"
        )
        logging.info("")
        logging.info("Examples:")
        logging.info("  sage-license-vendor generate 'Company ABC' 365")
        logging.info(
            "  sage-license-vendor generate 'Customer XYZ'     # Default 365 days"
        )
=======
        logging.info("  sage-license-vendor revoke <license-key>        # Revoke a license")
        logging.info("")
        logging.info("Examples:")
        logging.info("  sage-license-vendor generate 'Company ABC' 365")
        logging.info("  sage-license-vendor generate 'Customer XYZ'     # Default 365 days")
>>>>>>> d6d2265e
        logging.info("  sage-license-vendor revoke SAGE-COMM-2024-ABCD-EFGH-1234")
        return

    command = sys.argv[1]

    if command == "generate":
        if len(sys.argv) < 3:
            logging.info("❌ Please provide customer name")
            logging.info("Usage: sage-license-vendor generate <customer> [days]")
            logging.info("Example: sage-license-vendor generate 'Company ABC' 365")
            return

        customer = sys.argv[2]
        days = int(sys.argv[3]) if len(sys.argv) > 3 else 365

        license_key = vendor.generate_license_key(customer, days)
        vendor.save_generated_license(license_key, customer, days)

        logging.info(f"🎉 License generated successfully!")
        logging.info(f"📧 Customer: {customer}")
        logging.info(f"⏰ Valid for: {days} days")
        logging.info(f"🔑 License Key: {license_key}")
        logging.info("")
        logging.info("💡 Customer can install with:")
        logging.info(f"   sage-license-client install {license_key}")

    elif command == "list":
        vendor.list_generated_licenses()

    elif command == "revoke":
        if len(sys.argv) < 3:
            logging.info("❌ Please provide license key")
            logging.info("Usage: sage-license-vendor revoke <license-key>")
            return

        license_key = sys.argv[2]
        vendor.revoke_license(license_key)

    else:
        logging.info(f"❌ Unknown command: {command}")
        logging.info("Available commands: generate, list, revoke")


if __name__ == "__main__":
    main()<|MERGE_RESOLUTION|>--- conflicted
+++ resolved
@@ -160,23 +160,11 @@
         logging.info(
             "  sage-license-vendor list                        # List all generated licenses"
         )
-<<<<<<< HEAD
-        logging.info(
-            "  sage-license-vendor revoke <license-key>        # Revoke a license"
-        )
-        logging.info("")
-        logging.info("Examples:")
-        logging.info("  sage-license-vendor generate 'Company ABC' 365")
-        logging.info(
-            "  sage-license-vendor generate 'Customer XYZ'     # Default 365 days"
-        )
-=======
         logging.info("  sage-license-vendor revoke <license-key>        # Revoke a license")
         logging.info("")
         logging.info("Examples:")
         logging.info("  sage-license-vendor generate 'Company ABC' 365")
         logging.info("  sage-license-vendor generate 'Customer XYZ'     # Default 365 days")
->>>>>>> d6d2265e
         logging.info("  sage-license-vendor revoke SAGE-COMM-2024-ABCD-EFGH-1234")
         return
 
