--- conflicted
+++ resolved
@@ -1,62 +1,3 @@
-<<<<<<< HEAD
-import time
-from sage_core.api.local_environment import LocalStreamEnvironment
-from sage_core.function.map_function import MapFunction
-from sage_libs.rag.generator import OpenAIGenerator
-from sage_libs.rag.promptor import QAPromptor
-from sage_libs.rag.evaluate import F1Evaluate
-from sage_utils.config_loader import load_config
-import json
-
-class CustomFileSource(MapFunction):
-    def __init__(self, config, **kwargs):
-        super().__init__(**kwargs)
-        self.path = config["data_path"]
-
-    def execute(self,data=None):
-        with open(self.path, "r", encoding="utf-8") as f:
-            for line in f:
-                line = line.strip()
-                if not line:
-                    continue  # 跳过空行
-                item = json.loads(line)
-                question = item.get("question", "")
-                reference = item.get("reference", "")
-                return (question, reference)
-
-class CustomPromptor(QAPromptor):
-    def execute(self, data: tuple[str, str]) -> tuple[str, list]:
-        question, reference = data
-        prompt = [{"role":"user","content": f"Question: {question}\nAnswer:"}]
-        return (reference, prompt)
-
-# 生成器输出 (reference, prediction)
-class ResultFormatter(MapFunction):
-    def execute(self, data: tuple[str, str]) -> tuple[str, str]:
-        reference, generated = data
-        return (reference, generated)
-
-def pipeline_run(config):
-    env = LocalStreamEnvironment()
-    env.set_memory(config=None)
-
-    (env
-     .from_source(CustomFileSource, config["source"])
-     .map(CustomPromptor, config["promptor"])
-     .map(OpenAIGenerator, config["generator"])
-     .map(F1Evaluate, config["evaluate"])
-     )
-    try:
-        env.submit()
-        time.sleep(5)
-        env.stop()
-    finally:
-        env.close()
-
-if __name__ == "__main__":
-    config = load_config("config_evaluate.yaml")
-    pipeline_run(config)
-=======
 import time
 from sage_core.api.env import LocalEnvironment
 from sage_core.function.map_function import MapFunction
@@ -114,5 +55,4 @@
 
 if __name__ == "__main__":
     config = load_config("config_evaluate.yaml")
-    pipeline_run(config)
->>>>>>> b7850107
+    pipeline_run(config)