import pytest

from sage_libs.rag.generator import OpenAIGenerator,OpenAIGeneratorWithHistory
from dotenv import load_dotenv
import os
import time

import test
load_dotenv(override=False)
api_key = os.environ.get("VLLM_API_KEY")
<<<<<<< HEAD
# print(api_key)
=======
# api_key = os.environ.get("ALIBABA_API_KEY")
print(api_key)
# @pytest.fixture
# def config_openai():
#     return {
#         "method": "openai",
#         "model_name": "qwen-turbo-0919",
#         "base_url": "https://dashscope.aliyuncs.com/compatible-mode/v1",
#         "api_key": api_key,
#         "seed": 42,
#     }
>>>>>>> 3f5492a7
@pytest.fixture
# def config_openai():
#     return {
#         "method": "openai",
#         "model_name": "qwen-turbo-0919",
#         "base_url": "https://dashscope.aliyuncs.com/compatible-mode/v1",
#         "api_key": api_key,
#         "seed": 42,
#     }

def config_openai():
    return {
        "method": "openai",
        "model_name": "meta-llama/Llama-2-13b-chat-hf",
        "base_url": "http://localhost:8000/v1",
        "api_key": api_key,
        "seed": 42,
        "max_tokens":3000
    }
@pytest.fixture
def ctx(tmp_path):
    """
    模拟 RuntimeContext，只要提供 name、env_name、session_folder、create_logger() 即可。
    """
    class Ctx:
        def __init__(self, name: str, folder: str):
            self.name = name
            self.env_name = "test"
            self.session_folder = folder

    folder = tmp_path / "session"
    folder.mkdir()
    return Ctx(name="gen1", folder=str(folder))

def test_openai_generator(config_openai):
    gen = OpenAIGenerator(config_openai)
    query = "What is the capital of France?"
    input_data = [query, [
        {"role": "system", "content": "You are a helpful assistant. Answer the question in a few words"},
        {"role": "user", "content": "What is the capital of France?"}
    ]]
    result = gen.execute(input_data)
    assert result[0] == "What is the capital of France?"

    assert "Paris" in result[1]



def test_openai_generator_history_state(config_openai, ctx):
    gen = OpenAIGeneratorWithHistory(config_openai, ctx = ctx)

    # 第一次用户提问
    query1 = "What is the capital of France?"
    input_data1 = [query1, [{"role": "user", "content": query1}]]
    gen.execute(input_data1)
    time.sleep(5)

    # 第二次用户提问
    query2 = "Which river flows through it?"
    input_data2 = [query2, [{"role": "user", "content": query2}]]
    gen.execute(input_data2)

    # 检查内存中状态是否更新正确
    history = gen.dialogue_history
    assert len(history) == 4  # 2 轮对话 = 2 user + 2 assistant
    assert history[0]["role"] == "user"
    assert history[0]["content"] == query1
    assert history[2]["role"] == "user"
    assert history[2]["content"] == query2
    assert history[1]["role"] == "assistant"
    assert isinstance(history[1]["content"], str)
    assert history[3]["role"] == "assistant"

    gen.save_state()

    gen2 = OpenAIGeneratorWithHistory(config_openai, ctx = ctx)
    history2 = gen2.dialogue_history
    
    assert history2 == history
# config=config_openai()
# test_openai_generator(config)
# test_openai_generator_history_state(config, ctx)<|MERGE_RESOLUTION|>--- conflicted
+++ resolved
@@ -8,9 +8,6 @@
 import test
 load_dotenv(override=False)
 api_key = os.environ.get("VLLM_API_KEY")
-<<<<<<< HEAD
-# print(api_key)
-=======
 # api_key = os.environ.get("ALIBABA_API_KEY")
 print(api_key)
 # @pytest.fixture
@@ -22,7 +19,6 @@
 #         "api_key": api_key,
 #         "seed": 42,
 #     }
->>>>>>> 3f5492a7
 @pytest.fixture
 # def config_openai():
 #     return {
