--- conflicted
+++ resolved
@@ -1,20 +1,10 @@
----
-name: Experiment Tracking
-about: Track the setup, execution, and results of an experiment
-title: '[Experiment] '
-labels: experiment
-assignees: ''
+______________________________________________________________________
 
-<<<<<<< HEAD
----
-
-=======
 name: Experiment Tracking about: Track the setup, execution, and results of an experiment title:
 '[Experiment] ' labels: experiment assignees: ''
 
 ______________________________________________________________________
 
->>>>>>> 72ec833e
 **Experiment Title**
 
 A brief title or code name for the experiment.
