---
name: Paper Discussion
about: Discuss insights, critiques, or questions about a research paper
title: '[Paper Discussion] '
labels: discussion
assignees: ''

<<<<<<< HEAD
---

=======
name: Paper Discussion about: Discuss insights, critiques, or questions about a research paper
title: '[Paper Discussion] ' labels: discussion assignees: ''

______________________________________________________________________

>>>>>>> 72ec833e
**Paper Title and Link**

Provide the title of the paper and a link to the paper or preprint.

**Summary**

A brief summary of the paper, including key findings, methodology, and conclusions.

**Key Insights**

List 2-3 key insights from the paper that are relevant to our research.

**Discussion Points**

List any questions, critiques, or interesting points that could lead to further discussion or
inspire new experiments.

**Relevance to Our Work**

Describe how this paper might relate to our ongoing research or potential future directions.

**Additional Context**

Include any other comments or context that might help guide the discussion.<|MERGE_RESOLUTION|>--- conflicted
+++ resolved
@@ -1,20 +1,10 @@
----
-name: Paper Discussion
-about: Discuss insights, critiques, or questions about a research paper
-title: '[Paper Discussion] '
-labels: discussion
-assignees: ''
+______________________________________________________________________
 
-<<<<<<< HEAD
----
-
-=======
 name: Paper Discussion about: Discuss insights, critiques, or questions about a research paper
 title: '[Paper Discussion] ' labels: discussion assignees: ''
 
 ______________________________________________________________________
 
->>>>>>> 72ec833e
 **Paper Title and Link**
 
 Provide the title of the paper and a link to the paper or preprint.
