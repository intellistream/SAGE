name: Test SAGE with Pytest and Conda

on:
  push:
    branches:
      - main
  pull_request:
    branches:
      - main

jobs:
  test:
    name: Test SAGE
    runs-on: ubuntu-latest
    strategy:
      max-parallel: 5

    steps:
      # Checkout code
      - name: Checkout Code
        uses: actions/checkout@v4

      # Cache Conda Environment
      - name: Cache Conda Environment
        uses: actions/cache@v3
        with:
          path: |
            $HOME/miniconda3/envs/sage
            $HOME/.conda/envs/sage
            $HOME/.cache/pip
            $HOME/miniconda3/pkgs
            $HOME/.condarc
          key: ${{ runner.os }}-conda-${{ hashFiles('installation/env_setup/environment.yml') }}
          restore-keys: |
            ${{ runner.os }}-conda-
        env:
          ACTIONS_STEP_DEBUG: true

      # Free disk space for CUDA and dependencies
      - name: Free Disk Space
        run: |
          sudo rm -rf /usr/share/dotnet /usr/local/lib/android /opt/ghc
          df -h

      # Remove conflicting CUDA repositories
      - name: Remove Existing CUDA Repositories
        run: sudo rm -f /etc/apt/sources.list.d/cuda* /etc/apt/sources.list.d/nvidia-*

      # Remove Python 3.10 and Install Python 3.11
      - name: Set up Python 3.11 as Default System Python
        run: |
          sudo add-apt-repository -y ppa:deadsnakes/ppa
          sudo apt-get update
          sudo apt-get purge -y python3.10 python3.10-dev python3.10-minimal
          sudo apt-get install -y python3.11 python3.11-distutils python3.11-venv python3-pip python3.11-dev
          sudo apt-get autoremove -y
          sudo rm -rf /usr/bin/python3.10* /usr/lib/python3.10*
          sudo ln -sf /usr/bin/python3.11 /usr/bin/python3
          sudo ln -sf /usr/bin/python3.11 /usr/bin/python
          python3 --version
          python --version
          python3.11 -m pip install --upgrade pip

      # Install PyTorch CPU Version in Base Python
      - name: Install PyTorch CPU Version in Base Python
        run: |
          pip install --no-cache-dir \
            torch==2.4.0 \
            torchvision==0.19.0 \
            torchaudio==2.4.0 \
            --index-url https://download.pytorch.org/whl/cpu

      # Setup Miniconda and Python environment
      - name: Setup Miniconda
        uses: conda-incubator/setup-miniconda@v3
        with:
          miniforge-version: latest
          use-mamba: true
          python-version: "3.11"
          activate-environment: sage
          auto-activate-base: false

      # Cache CANDY Installation
      - name: Cache CANDY Installation
        id: cache-candy  # Add step ID
        uses: actions/cache@v3
        with:
          path: deps/CANDY
          key: ${{ runner.os }}-candy-${{ hashFiles('deps/CANDY/installation/candy_build.sh') }}
          restore-keys: |
            ${{ runner.os }}-candy-

      # Use Deploy Key to Clone CANDY Repository
      - name: Configure SSH for Deploy Key
        run: |
          mkdir -p ~/.ssh
          echo "${{ secrets.CANDY_DEPLOY_KEY }}" > ~/.ssh/id_rsa
          chmod 600 ~/.ssh/id_rsa
          ssh-keyscan github.com >> ~/.ssh/known_hosts

      # Clone CANDY Repository
      - name: Clone CANDY Repository
        if: steps.cache-candy.outputs.cache-hit != 'true'
        run: |
          mkdir -p deps
          cd deps
          git clone git@github.com:intellistream/CANDY.git

       # Install pycandy
      - name: Install pycandy
        run: |
          cd deps/CANDY/installation
          bash candy_build.sh
          cd install_pycandy
          conda run -n sage bash install_pycandy.sh
          cd ../../../../

      # Install Base Dependencies
      - name: Install Base Dependencies
        run: |
          mamba install -y python=3.11 pip
          mamba clean --all -y

      # Install CUDA Toolkit and PyTorch
      - name: Install CUDA and PyTorch
        run: |
          mamba install -y \
            pytorch=2.4.0 \
            pytorch-cuda=12.1 \
            torchaudio=2.4.0 \
            torchvision=0.19.0 \
            cuda-runtime=12.1.0 \
            -c pytorch -c nvidia
          mamba clean --all -y

      # Create or Update Conda Environment
      - name: Create or Update Environment
        run: |
          if conda env list | grep -q "sage"; then
            echo "Environment 'sage' already exists. Updating..."
            mamba env update --name sage --file installation/env_setup/environment.yml
          else
            echo "Creating environment 'sage'..."
            mamba env create --file installation/env_setup/environment.yml
          fi

      # Install Extra Pip Dependencies
      - name: Install Extra Pip Dependencies
        run: |
          conda run -n sage pip install --no-cache-dir \
            rouge-score==0.1.2 \
            evaluate==0.4.3 \
            datasets==3.0.1
          conda run -n sage python -c "import nltk; nltk.download('wordnet')"

      - name: Set up Hugging Face CLI
        run: |
          conda run -n sage huggingface-cli login --token ${{ secrets.HF_TOKEN }}

      # Run Pytest
      - name: Run Tests
        run: |
          export PYTHONPATH=$PYTHONPATH:$(pwd)
<<<<<<< HEAD
          cd sage
          conda run -n sage pytest -v tests/
=======
          conda run -n sage pytest -v sage/tests/
>>>>>>> b59e3fa7
<|MERGE_RESOLUTION|>--- conflicted
+++ resolved
@@ -161,9 +161,4 @@
       - name: Run Tests
         run: |
           export PYTHONPATH=$PYTHONPATH:$(pwd)
-<<<<<<< HEAD
-          cd sage
-          conda run -n sage pytest -v tests/
-=======
-          conda run -n sage pytest -v sage/tests/
->>>>>>> b59e3fa7
+          conda run -n sage pytest -v sage/tests/