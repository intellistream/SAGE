--- conflicted
+++ resolved
@@ -37,14 +37,6 @@
       run: |
         python -m pip install --upgrade pip
         pip install build setuptools wheel tomli
-        
-<<<<<<< HEAD
-=======
-        # Install system dependencies for C extensions (if needed)
-        sudo apt-get update
-        sudo apt-get install -y cmake g++ libboost-dev libboost-system-dev libfaiss-dev
-        
->>>>>>> a99af600
         # Install SAGE packages in correct order (pip install will handle C extension compilation)
         echo "Installing SAGE packages with automatic C extension building..."
         pip install -e packages/sage-common
