--- conflicted
+++ resolved
@@ -1,90 +1,80 @@
-# .github/workflows/ci.yml
-name: CI — Reuse setup.sh & Run Tests
+# # .github/workflows/ci.yml
+# name: CI — Reuse setup.sh & Run Tests
 
-on:
-  push:
-    branches: [ main ]
-  pull_request:
-    branches: [ main ]
-  workflow_dispatch:
+# on:
+#   push:
+#     branches: [ main ]
+#   pull_request:
+#     branches: [ main ]
+#   workflow_dispatch:
 
-jobs:
-  build-and-test:
-    name: Build & Test SAGE
-    runs-on: self-hosted
-    timeout-minutes: 60
+# jobs:
+#   build-and-test:
+#     name: Build & Test SAGE
+#     runs-on: self-hosted
+#     timeout-minutes: 60
 
-    env:
-      CI: true          # <<< here
-      HF_TOKEN: ${{ secrets.HF_TOKEN }}
-      SILICONCLOUD_API_KEY: ${{ secrets.SILICONCLOUD_API_KEY }}
-      OPENAI_API_KEY: ${{ secrets.OPENAI_API_KEY }}
-      JINA_API_KEY: ${{ secrets.JINA_API_KEY }}
-      ALIBABA_API_KEY: ${{ secrets.ALIBABA_API_KEY }}
-      HF_ENDPOINT: https://hf-mirror.com
-    steps:
+#     env:
+#       CI: true          # <<< here
+#       HF_TOKEN: ${{ secrets.HF_TOKEN }}
+#       SILICONCLOUD_API_KEY: ${{ secrets.SILICONCLOUD_API_KEY }}
+#       OPENAI_API_KEY: ${{ secrets.OPENAI_API_KEY }}
+#       JINA_API_KEY: ${{ secrets.JINA_API_KEY }}
+#       ALIBABA_API_KEY: ${{ secrets.ALIBABA_API_KEY }}
+#       HF_ENDPOINT: https://hf-mirror.com
+#     steps:
 
-      - name: Checkout code
-        uses: actions/checkout@v4
+#       - name: Checkout code
+#         uses: actions/checkout@v4
 
-      - name: Setup Miniconda (with mamba)
-        uses: conda-incubator/setup-miniconda@v3
-        with:
-          miniforge-version: latest
-          use-mamba: true
-          python-version: 3.11
-          auto-activate-base: false
+#       - name: Setup Miniconda (with mamba)
+#         uses: conda-incubator/setup-miniconda@v3
+#         with:
+#           miniforge-version: latest
+#           use-mamba: true
+#           python-version: 3.11
+#           auto-activate-base: false
 
-      # 可选：在这里再做一把“环境探针”，确认变量都还在
-      - name: Debug environment variables
-        shell: bash
-        run: |
-          env | grep -E 'CI|HF_TOKEN|SILICONCLOUD_API_KEY|OPENAI_API_KEY|JINA_API_KEY|ALIBABA_API_KEY'
-<<<<<<< HEAD
+#       - name: Reuse setup.sh to provision environment
+#         shell: bash
+#         run: |
+#           set -euxo pipefail
 
-=======
-          
->>>>>>> f07d82cd
-      - name: Reuse setup.sh to provision environment
-        shell: bash
-        run: |
-          set -euxo pipefail          
-          
-          # 1) turn off any interactive 'pause' in setup.sh
-          pause() { :; }
+#           # 1) turn off any interactive 'pause' in setup.sh
+#           pause() { :; }
 
-          # 2) ensure the script is executable
-          chmod +x ./setup.sh
+#           # 2) ensure the script is executable
+#           chmod +x ./setup.sh
 
-          # 3) source it (defines minimal_setup, etc.)
-          source ./setup.sh
+#           # 3) source it (defines minimal_setup, etc.)
+#           source ./setup.sh
 
-          # 4) run your minimal_setup to install deps, create & install sage env
-          minimal_setup
+#           # 4) run your minimal_setup to install deps, create & install sage env
+#           minimal_setup
 
-      - name: Activate 'sage' env & Install test deps
-        shell: bash
-        run: |
-          # load conda into shell
-          source "$(conda info --base)/etc/profile.d/conda.sh"
-          conda activate sage
+#       - name: Activate 'sage' env & Install test deps
+#         shell: bash
+#         run: |
+#           # load conda into shell
+#           source "$(conda info --base)/etc/profile.d/conda.sh"
+#           conda activate sage
 
-          # ensure pytest is installed
-          mamba install -y pytest pytest-cov
-          mamba clean --all -y
+#           # ensure pytest is installed
+#           mamba install -y pytest pytest-cov
+#           mamba clean --all -y
 
-      # 可选：在这里再做一把“环境探针”，确认变量都还在
-      - name: Debug environment variables
-        shell: bash
-        run: |
-          env | grep -E 'CI|HF_TOKEN|SILICONCLOUD_API_KEY|OPENAI_API_KEY|JINA_API_KEY|ALIBABA_API_KEY'
+#       # 可选：在这里再做一把“环境探针”，确认变量都还在
+#       - name: Debug environment variables
+#         shell: bash
+#         run: |
+#           env | grep -E 'CI|HF_TOKEN|SILICONCLOUD_API_KEY|OPENAI_API_KEY|JINA_API_KEY|ALIBABA_API_KEY'
 
-      - name: Run Pytest
-        shell: bash
-        run: |
-          echo senleilaikan: $ALIBABA_API_KEY
-          source "$(conda info --base)/etc/profile.d/conda.sh"
-          conda activate sage
-          export PYTHONPATH="${PYTHONPATH}:$(pwd)"
-          export PYTHONWARNINGS="ignore:DeprecationWarning"
-          pytest -v sage_tests+#       - name: Run Pytest
+#         shell: bash
+#         run: |
+#           echo senleilaikan: $ALIBABA_API_KEY
+#           source "$(conda info --base)/etc/profile.d/conda.sh"
+#           conda activate sage
+#           export PYTHONPATH="${PYTHONPATH}:$(pwd)"
+#           export PYTHONWARNINGS="ignore:DeprecationWarning"
+#           pytest -v sage_tests