# # .github/workflows/ci.yml
# name: CI — Reuse setup.sh & Run Tests

# on:
#   push:
#     branches: [ main ]
#   pull_request:
#     branches: [ main ]
#   workflow_dispatch:

# jobs:
#   build-and-test:
#     name: Build & Test SAGE
#     runs-on: self-hosted
#     timeout-minutes: 60

#     env:
#       CI: true          # <<< here
#       HF_TOKEN: ${{ secrets.HF_TOKEN }}
#       SILICONCLOUD_API_KEY: ${{ secrets.SILICONCLOUD_API_KEY }}
#       OPENAI_API_KEY: ${{ secrets.OPENAI_API_KEY }}
#       JINA_API_KEY: ${{ secrets.JINA_API_KEY }}
#       ALIBABA_API_KEY: ${{ secrets.ALIBABA_API_KEY }}
#       HF_ENDPOINT: https://hf-mirror.com
#     steps:

#       - name: Checkout code
#         uses: actions/checkout@v4

#       - name: Setup Miniconda (with mamba)
#         uses: conda-incubator/setup-miniconda@v3
#         with:
#           miniforge-version: latest
#           use-mamba: true
#           python-version: 3.11
#           auto-activate-base: false

#       - name: Reuse setup.sh to provision environment
#         shell: bash
#         run: |
<<<<<<< HEAD
#           set -euxo pipefail

#           # 1) turn off any interactive 'pause' in setup.sh
#           pause() { :; }

#           # 2) ensure the script is executable
#           chmod +x ./setup.sh

#           # 3) source it (defines minimal_setup, etc.)
#           source ./setup.sh

#           # 4) run your minimal_setup to install deps, create & install sage env
#           minimal_setup

#       - name: Activate 'sage' env & Install test deps
#         shell: bash
#         run: |
#           # load conda into shell
#           source "$(conda info --base)/etc/profile.d/conda.sh"
#           conda activate sage

#           # ensure pytest is installed
#           mamba install -y pytest pytest-cov
#           mamba clean --all -y

#       # 可选：在这里再做一把“环境探针”，确认变量都还在
#       - name: Debug environment variables
#         shell: bash
#         run: |
#           env | grep -E 'CI|HF_TOKEN|SILICONCLOUD_API_KEY|OPENAI_API_KEY|JINA_API_KEY|ALIBABA_API_KEY'

=======
#           set -euxo pipefail          
          
#           # 1) turn off any interactive 'pause' in setup.sh
#           pause() { :; }

#           # 2) ensure the script is executable
#           chmod +x ./setup.sh

#           # 3) source it (defines minimal_setup, etc.)
#           source ./setup.sh

#           # 4) run your minimal_setup to install deps, create & install sage env
#           minimal_setup

#       - name: Activate 'sage' env & Install test deps
#         shell: bash
#         run: |
#           # load conda into shell
#           source "$(conda info --base)/etc/profile.d/conda.sh"
#           conda activate sage

#           # ensure pytest is installed
#           mamba install -y pytest pytest-cov
#           mamba clean --all -y

#       # 可选：在这里再做一把“环境探针”，确认变量都还在
#       - name: Debug environment variables
#         shell: bash
#         run: |
#           env | grep -E 'CI|HF_TOKEN|SILICONCLOUD_API_KEY|OPENAI_API_KEY|JINA_API_KEY|ALIBABA_API_KEY'

>>>>>>> 3f5492a7
#       - name: Run Pytest
#         shell: bash
#         run: |
#           echo senleilaikan: $ALIBABA_API_KEY
#           source "$(conda info --base)/etc/profile.d/conda.sh"
#           conda activate sage
#           export PYTHONPATH="${PYTHONPATH}:$(pwd)"
#           export PYTHONWARNINGS="ignore:DeprecationWarning"
#           pytest -v sage_tests<|MERGE_RESOLUTION|>--- conflicted
+++ resolved
@@ -38,39 +38,6 @@
 #       - name: Reuse setup.sh to provision environment
 #         shell: bash
 #         run: |
-<<<<<<< HEAD
-#           set -euxo pipefail
-
-#           # 1) turn off any interactive 'pause' in setup.sh
-#           pause() { :; }
-
-#           # 2) ensure the script is executable
-#           chmod +x ./setup.sh
-
-#           # 3) source it (defines minimal_setup, etc.)
-#           source ./setup.sh
-
-#           # 4) run your minimal_setup to install deps, create & install sage env
-#           minimal_setup
-
-#       - name: Activate 'sage' env & Install test deps
-#         shell: bash
-#         run: |
-#           # load conda into shell
-#           source "$(conda info --base)/etc/profile.d/conda.sh"
-#           conda activate sage
-
-#           # ensure pytest is installed
-#           mamba install -y pytest pytest-cov
-#           mamba clean --all -y
-
-#       # 可选：在这里再做一把“环境探针”，确认变量都还在
-#       - name: Debug environment variables
-#         shell: bash
-#         run: |
-#           env | grep -E 'CI|HF_TOKEN|SILICONCLOUD_API_KEY|OPENAI_API_KEY|JINA_API_KEY|ALIBABA_API_KEY'
-
-=======
 #           set -euxo pipefail          
           
 #           # 1) turn off any interactive 'pause' in setup.sh
@@ -102,7 +69,6 @@
 #         run: |
 #           env | grep -E 'CI|HF_TOKEN|SILICONCLOUD_API_KEY|OPENAI_API_KEY|JINA_API_KEY|ALIBABA_API_KEY'
 
->>>>>>> 3f5492a7
 #       - name: Run Pytest
 #         shell: bash
 #         run: |
