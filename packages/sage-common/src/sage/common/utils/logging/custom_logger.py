--- conflicted
+++ resolved
@@ -3,6 +3,7 @@
 import os
 import sys
 import threading
+from datetime import datetime
 from pathlib import Path
 from typing import List, Optional, Tuple, Union
 
@@ -259,13 +260,7 @@
             logging.info(f"{i}. Target: {config['target']}")
             if config["target"] != "console":
                 logging.info(f"   Resolved Path: {config['resolved_path']}")
-<<<<<<< HEAD
-            logging.info(
-                f"   Level: {config['level']} ({config['level_num']}) - {status}"
-            )
-=======
             logging.info(f"   Level: {config['level']} ({config['level_num']}) - {status}")
->>>>>>> d6d2265e
         logging.info(
             f"Logger minimum level: {logging.getLevelName(self.logger.level)} ({self.logger.level})"
         )
