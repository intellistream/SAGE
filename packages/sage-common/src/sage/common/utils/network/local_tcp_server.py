--- conflicted
+++ resolved
@@ -7,8 +7,6 @@
 import time
 from abc import ABC, abstractmethod
 from typing import Any, Callable, Dict, Optional, Union
-
-from sage.common.utils.logging.custom_logger import CustomLogger
 
 
 class BaseTcpServer(ABC):
@@ -236,13 +234,7 @@
                             f"Error processing message from {address}: {e}"
                         )
                     except:
-<<<<<<< HEAD
-                        self.logger.info(
-                            f"Error processing message from {address}: {e}"
-                        )
-=======
                         self.logger.info(f"Error processing message from {address}: {e}")
->>>>>>> d6d2265e
                     # 发送错误响应
                     error_response = self._create_error_response(
                         {"request_id": None},
