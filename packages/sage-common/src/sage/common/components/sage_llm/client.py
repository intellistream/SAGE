--- conflicted
+++ resolved
@@ -101,10 +101,6 @@
 _llm_client_instances: dict[str, IntelligentLLMClient] = {}
 # Embedded VLLMService instances cache
 _embedded_vllm_instances: dict[str, Any] = {}
-
-
-# Global instance cache for singleton pattern
-_llm_client_instances: dict[str, IntelligentLLMClient] = {}
 
 
 class IntelligentLLMClient:
@@ -339,8 +335,6 @@
         )
 
     @classmethod
-<<<<<<< HEAD
-=======
     def create_embedded(
         cls,
         model_id: str | None = None,
@@ -501,7 +495,6 @@
         )
 
     @classmethod
->>>>>>> 2297e175
     def get_instance(
         cls,
         model_name: str | None = None,
@@ -548,11 +541,7 @@
 
     @classmethod
     def clear_instances(cls, cache_key: str | None = None) -> int:
-<<<<<<< HEAD
-        """Clear cached client instances.
-=======
         """Clear cached client instances (both API and embedded).
->>>>>>> 2297e175
 
         Args:
             cache_key: Specific instance to clear. If None, clears all instances.
@@ -560,29 +549,15 @@
         Returns:
             Number of instances cleared
         """
-<<<<<<< HEAD
-        global _llm_client_instances
-
-=======
         global _llm_client_instances, _embedded_vllm_instances
 
         count = 0
 
         # Clear API client instances
->>>>>>> 2297e175
         if cache_key is not None:
             if cache_key in _llm_client_instances:
                 del _llm_client_instances[cache_key]
                 logger.info(f"🗑️  Cleared LLM client instance: {cache_key}")
-<<<<<<< HEAD
-                return 1
-            return 0
-        else:
-            count = len(_llm_client_instances)
-            _llm_client_instances.clear()
-            logger.info(f"🗑️  Cleared all {count} LLM client instances")
-            return count
-=======
                 count += 1
         else:
             count += len(_llm_client_instances)
@@ -622,7 +597,6 @@
                 logger.warning(f"Failed to cleanup embedded service {model_id}: {e}")
 
         return count
->>>>>>> 2297e175
 
     @classmethod
     def get_cached_keys(cls) -> list[str]:
