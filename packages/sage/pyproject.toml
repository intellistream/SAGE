--- conflicted
+++ resolved
@@ -24,7 +24,6 @@
 
 # SAGE Meta Package - 通过 tools 传递依赖所有子包
 dependencies = [
-<<<<<<< HEAD
     "isage-common>=0.1.0",
     "isage-kernel>=0.1.0",
     "isage-middleware>=0.1.0",  # CLI chat命令需要
@@ -32,10 +31,6 @@
     "isage-benchmark>=0.1.0",  # 基准测试和实验包
     "isage-tools[cli]>=0.1.0",  # 包含基础CLI功能，确保sage命令可用
     "isage-studio>=0.1.0",     # Studio低代码界面
-=======
-    # 通过 tools 自动获得所有子包（common, kernel, middleware, libs, apps, benchmark, studio）
-    "isage-tools[cli]>=0.1.0",  # 包含基础CLI功能和所有SAGE子包
->>>>>>> 15d4666c
     # 数据科学基础库
     "numpy>=1.26.0,<2.3.0",  # 兼容vllm/numba约束，同时兼顾离线环境预置版本
     "pandas>=1.3.0",
