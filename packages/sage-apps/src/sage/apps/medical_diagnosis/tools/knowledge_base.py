"""
医学知识库管理
负责医学知识和病例的检索
"""

import json
from pathlib import Path
from typing import Any

from sage.common.components.sage_embedding.service import EmbeddingService
from sage.middleware.components.sage_db.python.micro_service.sage_db_service import (
    SageDBService,
)


class MedicalKnowledgeBase:
    """
    医学知识库

    功能:
    1. 存储和检索医学知识
    2. 存储和检索病例数据
    3. 多模态检索（文本+影像）

    配置选项 (config):
        data_path: str - 处理后数据集的路径
        enable_dataset_knowledge: bool - 是否从数据集加载知识 (默认True)
        enable_report_knowledge: bool - 是否从医学报告加载知识 (默认True)
        enable_case_database: bool - 是否加载病例数据库 (默认True)
        max_reports: int - 最大读取报告数量 (默认50)
        verbose: bool - 是否输出详细日志 (默认True)
    """

    def __init__(self, config: dict):
        """
        初始化知识库

        Args:
            config: 配置字典，支持以下选项：
                - data_path: 数据路径
                - enable_dataset_knowledge: 启用数据集知识加载
                - enable_report_knowledge: 启用报告知识加载
                - enable_case_database: 启用病例数据库加载
                - max_reports: 最大报告读取数量
                - verbose: 详细输出
        """
        self.config = config
        self.embedding_service = None
        self.vector_db = None

        # 配置选项
        self._verbose = config.get("verbose", True)
        self._enable_dataset = config.get("enable_dataset_knowledge", True)
        self._enable_reports = config.get("enable_report_knowledge", True)
        self._enable_cases = config.get("enable_case_database", True)
        self._max_reports = config.get("max_reports", 50)

        self._setup_services()
        self._load_knowledge()

    def _log(self, message: str):
        """输出日志信息（如果启用详细模式）"""
        if self._verbose:
            print(message)

    def _setup_services(self):
        """设置服务"""
        self._log("   Setting up knowledge base services...")

        # 获取embedding和向量数据库配置
        embedding_config = self.config.get("services", {}).get("embedding", {})
        vector_db_config = self.config.get("services", {}).get("vector_db", {})
        models_config = self.config.get("models", {})

        # 初始化 EmbeddingService
        embedding_service_config = {
            "method": embedding_config.get("method", "hf"),
            "model": models_config.get("embedding_model", "BAAI/bge-large-zh-v1.5"),
            "batch_size": embedding_config.get("batch_size", 32),
            "normalize": embedding_config.get("normalize", True),
            "cache_enabled": embedding_config.get("cache_enabled", False),
        }

        self.embedding_service = EmbeddingService(embedding_service_config)
        self.embedding_service.setup()

        # 初始化 SageDBService
        # 获取embedding维度
        dimension = self.embedding_service.get_dimension()
        index_type = vector_db_config.get("index_type", "AUTO")

        self.vector_db = SageDBService(dimension=dimension, index_type=index_type)

        print(
            f"   ✓ EmbeddingService initialized (dim={dimension}, method={embedding_service_config['method']})"
        )
        print(f"   ✓ SageDBService initialized (dim={dimension}, index_type={index_type})")

    def _load_knowledge(self):
        """加载医学知识"""
        self._log("   Loading medical knowledge...")

        # 从默认知识开始
        self.knowledge_base = self._get_default_knowledge()
        self.case_database = []

        # 从数据集加载知识
        if self._enable_dataset:
            dataset_knowledge = self._load_knowledge_from_dataset()
            if dataset_knowledge:
                self.knowledge_base.extend(dataset_knowledge)
                self._log(f"   ✓ Loaded {len(dataset_knowledge)} knowledge entries from dataset")

        # 从医学文献/报告加载知识
        if self._enable_reports:
            literature_knowledge = self._load_knowledge_from_reports()
            if literature_knowledge:
                self.knowledge_base.extend(literature_knowledge)
                self._log(f"   ✓ Loaded {len(literature_knowledge)} knowledge entries from reports")

        # 加载病例数据库
        if self._enable_cases:
            cases = self._load_case_database()
            if cases:
                self.case_database = cases
                self._log(f"   ✓ Loaded {len(cases)} cases from database")

        self._log(f"   Total knowledge base size: {len(self.knowledge_base)} entries")

    def _load_knowledge_from_dataset(self) -> list[dict[str, Any]]:
        """从处理好的数据集加载医学知识"""
        knowledge = []

        # 获取数据集路径配置
        data_path = self.config.get("data_path")
        if not data_path:
            # 尝试默认路径
            current_file = Path(__file__)
            default_path = current_file.parent.parent / "data" / "processed"
            if default_path.exists():
                data_path = str(default_path)
            else:
                return knowledge

        data_dir = Path(data_path)
        if not data_dir.exists():
            return knowledge

        # 加载统计信息，从中提取疾病知识
        stats_file = data_dir / "stats.json"
        if stats_file.exists():
            try:
                with open(stats_file, encoding="utf-8") as f:
                    stats = json.load(f)

                # 从疾病分布中提取知识
                disease_dist = stats.get("disease_distribution", {})
                for disease, count in disease_dist.items():
                    if disease and disease != "正常":
                        knowledge.append(
                            {
                                "topic": disease,
                                "content": f"{disease}是常见的腰椎疾病，在数据集中有{count}个相关病例。",
                                "source": "dataset_statistics",
                                "case_count": count,
                            }
                        )
            except Exception as e:
                print(f"   Warning: Failed to load stats.json: {e}")

        return knowledge

    def _load_knowledge_from_reports(self) -> list[dict[str, Any]]:
        """从医学报告中提取知识"""
        knowledge = []

        # 获取数据集路径配置
        data_path = self.config.get("data_path")
        if not data_path:
            # 尝试默认路径
            current_file = Path(__file__)
            default_path = current_file.parent.parent / "data" / "processed"
            if default_path.exists():
                data_path = str(default_path)
            else:
                return knowledge

        data_dir = Path(data_path)
        reports_dir = data_dir / "reports"

        if not reports_dir.exists():
            return knowledge

        # 读取所有报告并提取知识
        report_files = list(reports_dir.glob("*.txt"))

        # 用于存储提取的独特知识点
        disease_knowledge = {}

        for report_file in report_files[: self._max_reports]:  # 限制读取数量以避免过载
            try:
                with open(report_file, encoding="utf-8") as f:
                    report_content = f.read()

                # 从报告中提取诊断结论和治疗建议
                lines = report_content.split("\n")
                diagnosis = None
                treatment = None
                findings = None

                for i, line in enumerate(lines):
                    if "诊断结论:" in line and i + 1 < len(lines):
                        diagnosis = lines[i + 1].strip()
                    elif "治疗建议:" in line and i + 1 < len(lines):
                        treatment = lines[i + 1].strip()
                    elif "主要发现:" in line:
                        # 提取接下来几行的发现
                        findings_lines = []
                        for j in range(i + 1, min(i + 5, len(lines))):
                            if lines[j].strip().startswith("-"):
                                findings_lines.append(lines[j].strip())
                        findings = "\n".join(findings_lines) if findings_lines else None

                # 如果提取到有效信息，添加到知识库
                if diagnosis and diagnosis not in disease_knowledge:
                    # 从诊断中提取疾病名称
                    disease_name = diagnosis.split("，")[0] if "，" in diagnosis else diagnosis

                    if disease_name and len(disease_name) > 2:
                        disease_knowledge[disease_name] = {
                            "topic": disease_name,
                            "content": diagnosis,
                            "treatment": treatment if treatment else "请咨询专业医生",
                            "findings": findings if findings else "影像学检查显示相应变化",
                            "source": "medical_reports",
                        }

            except Exception:
                # 忽略单个文件的错误，继续处理其他文件
                continue

        # 将提取的知识转换为列表
        knowledge = list(disease_knowledge.values())

        return knowledge

    def _load_case_database(self) -> list[dict[str, Any]]:
        """从数据集加载病例数据库"""
        cases = []

        # 获取数据集路径配置
        data_path = self.config.get("data_path")
        if not data_path:
            # 尝试默认路径
            current_file = Path(__file__)
            default_path = current_file.parent.parent / "data" / "processed"
            if default_path.exists():
                data_path = str(default_path)
            else:
                return cases

        data_dir = Path(data_path)

        # 尝试加载所有病例索引
        all_cases_file = data_dir / "all_cases.json"
        if all_cases_file.exists():
            try:
                with open(all_cases_file, encoding="utf-8") as f:
                    cases_data = json.load(f)

                # 转换为统一格式
                for case in cases_data:
                    cases.append(
                        {
                            "case_id": case.get("case_id", ""),
                            "age": case.get("age", 0),
                            "gender": case.get("gender", "unknown"),
                            "diagnosis": case.get("disease", ""),
                            "severity": case.get("severity", ""),
                            "image_path": case.get("image_path", ""),
                            "report_path": case.get("report_path", ""),
                        }
                    )

            except Exception as e:
                print(f"   Warning: Failed to load case database: {e}")

        return cases

    def _get_default_knowledge(self) -> list[dict[str, str]]:
        """获取默认医学知识"""
        return [
            {
                "topic": "腰椎间盘突出症",
                "content": """
                腰椎间盘突出症是指椎间盘的纤维环破裂，髓核组织从破裂处突出于后方或椎管内，
                导致相邻脊神经根遭受刺激或压迫，从而产生腰部疼痛、下肢麻木疼痛等一系列临床症状。
                好发部位：L4/L5、L5/S1。
                """,
                "diagnosis_criteria": "MRI T2加权像显示椎间盘后突，硬膜囊受压变形",
                "treatment": "保守治疗包括卧床休息、物理治疗、药物治疗；严重者可考虑手术",
            },
            {
                "topic": "腰椎退行性变",
                "content": """
                腰椎退行性变是指随年龄增长，腰椎间盘、椎体及小关节发生的退行性改变。
                主要表现为椎间盘高度降低、信号减低、骨质增生等。
                """,
                "diagnosis_criteria": "MRI显示椎间盘信号减低、高度降低、椎体边缘骨赘形成",
                "treatment": "以保守治疗为主，加强腰背肌锻炼，避免久坐久站",
            },
            {
                "topic": "椎管狭窄",
                "content": """
                腰椎管狭窄症是指因各种原因导致椎管容积减小，压迫硬膜囊、马尾神经或神经根，
                引起相应神经功能障碍的一组综合征。
                """,
                "diagnosis_criteria": "MRI显示椎管矢状径<12mm，硬膜囊明显受压",
                "treatment": "轻度可保守治疗，重度需手术减压",
            },
        ]

    def retrieve_similar_cases(
        self, query: str, image_features: dict[str, Any], top_k: int = 5
    ) -> list[dict[str, Any]]:
        """
        检索相似病例

        Args:
            query: 查询文本
            image_features: 影像特征
            top_k: 返回数量

        Returns:
            相似病例列表
        """
<<<<<<< HEAD
        # 如果向量数据库为空，返回模拟病例
        if self.vector_db.stats()["size"] == 0:
            # 返回模拟病例
=======
        if self.vector_db == "placeholder":
            # 如果有加载的病例数据库，使用它；否则返回模拟病例
            if self.case_database:
                # 简单的关键词匹配（实际应该使用向量检索）
                matched_cases = []
                query_keywords = query.lower().split()

                for case in self.case_database:
                    # 计算匹配分数
                    score = 0.0
                    diagnosis = case.get("diagnosis", "").lower()

                    for keyword in query_keywords:
                        if keyword in diagnosis:
                            score += 1.0

                    if score > 0:
                        matched_cases.append(
                            {
                                "case_id": case.get("case_id", ""),
                                "age": case.get("age", 0),
                                "gender": case.get("gender", "unknown"),
                                "diagnosis": case.get("diagnosis", ""),
                                "severity": case.get("severity", ""),
                                "similarity_score": min(score / len(query_keywords), 1.0),
                            }
                        )

                # 按相似度排序
                matched_cases.sort(key=lambda x: x["similarity_score"], reverse=True)

                # 如果找到匹配的病例，返回它们
                if matched_cases:
                    return matched_cases[:top_k]

            # 没有加载的数据或没有匹配，返回模拟病例
>>>>>>> b09e3940
            return self._get_mock_cases()[:top_k]

        # 使用 EmbeddingService 生成查询向量
        result = self.embedding_service.embed(query)
        query_vector = result["vectors"][0]

        # 使用 SageDB 进行向量检索
        search_results = self.vector_db.search(query_vector, k=top_k, include_metadata=True)

        # 转换为病例格式
        cases = []
        for res in search_results:
            metadata = res.get("metadata", {})
            cases.append(
                {
                    "case_id": metadata.get("case_id", f"CASE_{res['id']:03d}"),
                    "age": int(metadata.get("age", 0)) if metadata.get("age") else 0,
                    "gender": metadata.get("gender", "unknown"),
                    "diagnosis": metadata.get("diagnosis", ""),
                    "symptoms": metadata.get("symptoms", ""),
                    "treatment": metadata.get("treatment", ""),
                    "outcome": metadata.get("outcome", ""),
                    "similarity_score": float(res["score"]),
                }
            )

        return cases

    def retrieve_knowledge(self, query: str, top_k: int = 3) -> list[dict[str, Any]]:
        """
        检索医学知识

        Args:
            query: 查询文本
            top_k: 返回数量

        Returns:
            医学知识列表
        """
        # 使用简单的关键词匹配（可以后续改进为向量检索）
        results = []

        for knowledge in self.knowledge_base:
            topic = knowledge.get("topic", "")
            content = knowledge.get("content", "")

            # Check if query contains topic or topic contains query (for Chinese text)
            # Also check if query matches content
            if (
                topic in query
                or query in topic
                or any(char in topic for char in query if len(char.strip()) > 0)
                or topic in content
                or query in content
            ):
                results.append(knowledge)

        # 如果没有匹配结果，使用向量相似度检索
        if not results and self.embedding_service:
            # 为知识库条目生成embedding并检索
            knowledge_texts = [k["topic"] + " " + k["content"] for k in self.knowledge_base]
            knowledge_embeddings = self.embedding_service.embed(knowledge_texts)

            # 为查询生成embedding
            query_embedding = self.embedding_service.embed(query)
            query_vec = query_embedding["vectors"][0]

            # 计算相似度并排序
            import numpy as np

            similarities = []
            for i, emb_vec in enumerate(knowledge_embeddings["vectors"]):
                similarity = float(np.dot(query_vec, emb_vec))
                similarities.append((i, similarity))

            # 按相似度排序
            similarities.sort(key=lambda x: x[1], reverse=True)

            # 返回top_k个最相似的知识
            for idx, _ in similarities[:top_k]:
                results.append(self.knowledge_base[idx])

        return results[:top_k]

    def _get_mock_cases(self) -> list[dict[str, Any]]:
        """获取模拟病例"""
        return [
            {
                "case_id": "CASE_001",
                "age": 48,
                "gender": "male",
                "diagnosis": "L4/L5椎间盘突出症",
                "symptoms": "下背部疼痛，左腿麻木",
                "treatment": "保守治疗3个月后症状缓解",
                "outcome": "良好",
                "similarity_score": 0.92,
            },
            {
                "case_id": "CASE_002",
                "age": 52,
                "gender": "male",
                "diagnosis": "L5/S1椎间盘突出症伴椎管狭窄",
                "symptoms": "腰痛伴双下肢麻木",
                "treatment": "手术治疗（椎间盘切除+椎管减压）",
                "outcome": "症状明显改善",
                "similarity_score": 0.88,
            },
            {
                "case_id": "CASE_003",
                "age": 43,
                "gender": "female",
                "diagnosis": "L4/L5椎间盘突出症",
                "symptoms": "右下肢放射痛",
                "treatment": "物理治疗+药物治疗",
                "outcome": "部分缓解",
                "similarity_score": 0.85,
            },
            {
                "case_id": "CASE_004",
                "age": 60,
                "gender": "male",
                "diagnosis": "腰椎退行性变，L3/L4、L4/L5椎间盘突出",
                "symptoms": "慢性腰痛",
                "treatment": "长期康复训练",
                "outcome": "稳定",
                "similarity_score": 0.82,
            },
            {
                "case_id": "CASE_005",
                "age": 38,
                "gender": "female",
                "diagnosis": "L5/S1椎间盘突出症",
                "symptoms": "急性腰痛，左腿麻木",
                "treatment": "卧床休息+止痛药",
                "outcome": "2周后好转",
                "similarity_score": 0.80,
            },
        ]

    def add_case(self, case_data: dict[str, Any]):
        """添加新病例到知识库"""
        # 构建病例文本描述用于embedding
        case_text = f"{case_data.get('diagnosis', '')} {case_data.get('symptoms', '')}"

        # 生成文本embedding
        result = self.embedding_service.embed(case_text)
        case_vector = result["vectors"][0]

        # 准备metadata
        metadata = {
            "case_id": str(case_data.get("case_id", "")),
            "age": str(case_data.get("age", "")),
            "gender": str(case_data.get("gender", "")),
            "diagnosis": str(case_data.get("diagnosis", "")),
            "symptoms": str(case_data.get("symptoms", "")),
            "treatment": str(case_data.get("treatment", "")),
            "outcome": str(case_data.get("outcome", "")),
        }

        # 存入向量数据库
        vector_id = self.vector_db.add(case_vector, metadata)

        # 同时添加到本地缓存
        self.case_database.append(case_data)

        return vector_id

    def update_knowledge(self, knowledge_data: dict[str, Any]):
        """更新医学知识"""
        # TODO: 实现知识更新
        # Issue URL: https://github.com/intellistream/SAGE/issues/902
        self.knowledge_base.append(knowledge_data)

    def cleanup(self):
        """清理资源"""
        if self.embedding_service and hasattr(self.embedding_service, "cleanup"):
            self.embedding_service.cleanup()

    def __del__(self):
        """析构时清理资源"""
        self.cleanup()


if __name__ == "__main__":
    # 测试
    config = {"services": {"vector_db": {"collection_name": "lumbar_cases", "top_k": 5}}}

    kb = MedicalKnowledgeBase(config)

    # 测试检索
    cases = kb.retrieve_similar_cases(query="腰痛伴下肢麻木", image_features={}, top_k=3)

    print(f"检索到 {len(cases)} 个相似病例:")
    for case in cases:
        print(f"  - {case['case_id']}: {case['diagnosis']} (相似度: {case['similarity_score']})")<|MERGE_RESOLUTION|>--- conflicted
+++ resolved
@@ -334,12 +334,8 @@
         Returns:
             相似病例列表
         """
-<<<<<<< HEAD
-        # 如果向量数据库为空，返回模拟病例
+        # 如果向量数据库为空，使用关键词匹配或模拟病例
         if self.vector_db.stats()["size"] == 0:
-            # 返回模拟病例
-=======
-        if self.vector_db == "placeholder":
             # 如果有加载的病例数据库，使用它；否则返回模拟病例
             if self.case_database:
                 # 简单的关键词匹配（实际应该使用向量检索）
@@ -375,7 +371,6 @@
                     return matched_cases[:top_k]
 
             # 没有加载的数据或没有匹配，返回模拟病例
->>>>>>> b09e3940
             return self._get_mock_cases()[:top_k]
 
         # 使用 EmbeddingService 生成查询向量
