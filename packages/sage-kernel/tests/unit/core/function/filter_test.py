--- conflicted
+++ resolved
@@ -266,13 +266,7 @@
             .sink(FilterDebugSink, parallelism=1)
         )
 
-<<<<<<< HEAD
-        logging.info(
-            "📊 Pipeline: NumberSource -> filter(Positive) -> filter(Even) -> Sink"
-        )
-=======
         logging.info("📊 Pipeline: NumberSource -> filter(Positive) -> filter(Even) -> Sink")
->>>>>>> d6d2265e
         logging.info("🎯 Expected: Only positive even numbers should pass through\n")
 
         try:
@@ -297,13 +291,7 @@
             .sink(FilterDebugSink, parallelism=2)
         )
 
-<<<<<<< HEAD
-        logging.info(
-            "📊 Pipeline: UserSource -> filter(Active) -> filter(Adult) -> Sink"
-        )
-=======
         logging.info("📊 Pipeline: UserSource -> filter(Active) -> filter(Adult) -> Sink")
->>>>>>> d6d2265e
         logging.info("🎯 Expected: Only active adult users should pass through\n")
 
         try:
@@ -327,13 +315,7 @@
             .sink(FilterDebugSink, parallelism=1)
         )
 
-<<<<<<< HEAD
-        logging.info(
-            "📊 Pipeline: NumberSource -> filter(lambda: 0 < value < 5) -> Sink"
-        )
-=======
         logging.info("📊 Pipeline: NumberSource -> filter(lambda: 0 < value < 5) -> Sink")
->>>>>>> d6d2265e
         logging.info("🎯 Expected: Only numbers between 1-4 should pass through\n")
 
         try:
@@ -480,13 +462,7 @@
         # 验证：应该有正数通过（基于测试数据）
         assert len(all_filtered_data) > 0, "❌ No data passed positive filter"
 
-<<<<<<< HEAD
-        logging.info(
-            "✅ Positive filter test passed: Only positive numbers passed through"
-        )
-=======
         logging.info("✅ Positive filter test passed: Only positive numbers passed through")
->>>>>>> d6d2265e
 
     def _verify_chained_filter_results(self):
         """验证链式过滤结果"""
@@ -648,13 +624,7 @@
         logging.info(f"   - Items that somehow passed: {len(all_results)}")
 
         # 这个测试主要验证系统不会因为Filter异常而崩溃
-<<<<<<< HEAD
-        logging.info(
-            "✅ Error handling test passed: System handled filter errors gracefully"
-        )
-=======
         logging.info("✅ Error handling test passed: System handled filter errors gracefully")
->>>>>>> d6d2265e
 
 
 if __name__ == "__main__":
