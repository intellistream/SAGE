import logging
import threading
import time
from typing import Any, Dict, List

import pytest
from sage.core.api.function.base_function import BaseFunction
from sage.core.api.function.sink_function import SinkFunction
from sage.core.api.function.source_function import SourceFunction
from sage.core.api.local_environment import LocalEnvironment


class DocumentSource(SourceFunction):
    """生成文档数据源"""

    def __init__(self, documents=None, **kwargs):
        super().__init__(**kwargs)
        self.counter = 0
        self.documents = documents or [
            {
                "content": "This is a sample document with some text content.",
                "id": "doc1",
            },
            {
                "content": "Another document containing different information and data.",
                "id": "doc2",
            },
            {
                "content": "Large document with extensive content that needs chunking for processing.",
                "id": "doc3",
            },
            {"content": "Short text document.", "id": "doc4"},
            {
                "content": "Medium sized document with reasonable content length.",
                "id": "doc5",
            },
        ]

    def execute(self):
        if self.counter >= len(self.documents):
            return None

        data = self.documents[self.counter]
        self.counter += 1
        self.logger.info(f"DocumentSource generated: {data['id']}")
        return data


class CharacterSplitter(BaseFunction):
    """字符级文本分块算子 - 使用parallelism hints进行性能优化"""

    def __init__(self, chunk_size=50, overlap=10, **kwargs):
        super().__init__(**kwargs)
        self.chunk_size = chunk_size
        self.overlap = overlap
        self.instance_id = id(self)
        self.thread_id = threading.get_ident()
        logging.info(
            f"🔧 CharacterSplitter instance {self.instance_id} created in thread {self.thread_id}"
        )

    def execute(self, document):
        """单文档处理逻辑，框架会自动并行化"""
        content = document.get("content", "")
        doc_id = document.get("id", "unknown")
        chunks = []

        current_thread = threading.get_ident()
        instance_id = id(self)

        logging.info(
            f"⚙️ CharacterSplitter[{instance_id}]: Processing {doc_id} (thread: {current_thread})"
        )

        # 模拟处理时间
        time.sleep(0.01)

        for i in range(0, len(content), self.chunk_size - self.overlap):
            chunk_text = content[i : i + self.chunk_size]
            if chunk_text.strip():  # 过滤空块
                chunks.append(
                    {
                        "content": chunk_text,
                        "doc_id": doc_id,
                        "start_idx": i,
                        "end_idx": min(i + self.chunk_size, len(content)),
                        "chunk_id": f"{doc_id}_chunk_{len(chunks)}",
                    }
                )

        logging.info(
            f"✅ CharacterSplitter[{instance_id}]: Generated {len(chunks)} chunks for {doc_id}"
        )
        return chunks


class ChunkCollector(SinkFunction):
    """收集分块结果的sink算子"""

    _collected_chunks: List[Dict] = []
    _lock = threading.Lock()

    def __init__(self, **kwargs):
        super().__init__(**kwargs)
        self.instance_id = id(self)
        self.thread_id = threading.get_ident()
        logging.info(
            f"🔧 ChunkCollector instance {self.instance_id} created in thread {self.thread_id}"
        )

    def execute(self, chunks):
        current_thread = threading.get_ident()
        instance_id = id(self)

        with self._lock:
            if isinstance(chunks, list):
                self._collected_chunks.extend(chunks)
                logging.info(
                    f"🎯 ChunkCollector[{instance_id}]: Collected {len(chunks)} chunks (thread: {current_thread})"
                )
            else:
                self._collected_chunks.append(chunks)
                logging.info(
                    f"🎯 ChunkCollector[{instance_id}]: Collected 1 chunk (thread: {current_thread})"
                )

    @classmethod
    def get_collected_chunks(cls):
        """获取收集到的所有chunks"""
        return cls._collected_chunks.copy()

    @classmethod
    def clear_collected_chunks(cls):
        """清空收集到的chunks"""
        cls._collected_chunks.clear()


class TestChunkParallelism:
    """测试chunk算子的并行性优化"""

    def test_chunk_parallelism_hints_basic(self):
        """测试基本的chunk并行性hints功能"""
        logging.info("\n" + "=" * 70)
        logging.info("TEST: Basic Chunk Parallelism Hints")
        logging.info("=" * 70)

        # 清空之前的数据
        ChunkCollector.clear_collected_chunks()

        env = LocalEnvironment(name="chunk_parallelism_test")

        # 测试文档
        documents = [
            {"content": "This is document one with some content.", "id": "doc1"},
            {"content": "This is document two with different content.", "id": "doc2"},
            {"content": "This is document three with more content here.", "id": "doc3"},
        ]

        # 使用parallelism参数直接设置2个并行chunk实例
        result_stream = (
            env.from_collection(DocumentSource, documents)
            .map(CharacterSplitter, chunk_size=20, overlap=5, parallelism=2)
            .sink(ChunkCollector, parallelism=1)
        )

        # 执行
        env.submit()

        # 等待处理完成
        time.sleep(2)
        env.close()

        # 验证结果
        collected_chunks = ChunkCollector.get_collected_chunks()
        assert len(collected_chunks) > 0
        assert all(chunk.get("chunk_id") for chunk in collected_chunks)

        # 验证所有文档都被处理
        processed_doc_ids = set(chunk["doc_id"] for chunk in collected_chunks)
        expected_doc_ids = set(doc["id"] for doc in documents)
        assert processed_doc_ids == expected_doc_ids

        logging.info(
            f"✅ Collected {len(collected_chunks)} chunks from {len(processed_doc_ids)} documents"
        )

    def test_chunk_parallelism_hints_multiple_levels(self):
        """测试多级并行度设置"""
        logging.info("\n" + "=" * 70)
        logging.info("TEST: Multi-level Chunk Parallelism Hints")
        logging.info("=" * 70)

        # 清空之前的数据
        ChunkCollector.clear_collected_chunks()

        env = LocalEnvironment(name="multi_level_parallelism_test")

        # 更多测试文档
        documents = [
            {"content": "Document one content here.", "id": "doc1"},
            {"content": "Document two content here.", "id": "doc2"},
            {"content": "Document three content here.", "id": "doc3"},
            {"content": "Document four content here.", "id": "doc4"},
            {"content": "Document five content here.", "id": "doc5"},
        ]

        # 测试不同的并行度设置
        result_stream = (
            env.from_collection(DocumentSource, documents)
            .map(CharacterSplitter, chunk_size=15, overlap=3, parallelism=3)
            .sink(ChunkCollector, parallelism=2)
        )

        env.submit()

        # 验证结果
        collected_chunks = ChunkCollector.get_collected_chunks()
        assert len(collected_chunks) > 0

        # 验证chunk结构
        for chunk in collected_chunks:
            assert "content" in chunk
            assert "doc_id" in chunk
            assert "start_idx" in chunk
            assert "end_idx" in chunk
            assert "chunk_id" in chunk
            assert len(chunk["content"]) > 0

        logging.info(
            f"✅ Multi-level parallelism test completed with {len(collected_chunks)} chunks"
        )

    def test_chunk_parallelism_hints_large_documents(self):
        """测试大文档的chunk并行处理"""
        logging.info("\n" + "=" * 70)
        logging.info("TEST: Large Document Chunk Parallelism")
        logging.info("=" * 70)

        # 清空之前的数据
        ChunkCollector.clear_collected_chunks()

        env = LocalEnvironment(name="large_doc_test")

        # 模拟大文档
        large_content = "This is a large document with extensive content. " * 50
        documents = [
            {"content": large_content, "id": "large_doc1"},
            {"content": large_content, "id": "large_doc2"},
        ]

        # 使用更高的并行度处理大文档
        result_stream = (
            env.from_collection(DocumentSource, documents)
            .map(CharacterSplitter, chunk_size=100, overlap=20, parallelism=4)
            .sink(ChunkCollector, parallelism=1)
        )

        env.submit()

        # 验证大文档被正确分块
        collected_chunks = ChunkCollector.get_collected_chunks()
        assert len(collected_chunks) > 0

        # 检查大文档产生了多个chunk
        large_doc_chunks = [c for c in collected_chunks if c["doc_id"] == "large_doc1"]
        assert len(large_doc_chunks) > 1  # 大文档应该被分成多个chunk

<<<<<<< HEAD
        logging.info(
            f"✅ Large document test: {len(large_doc_chunks)} chunks from large_doc1"
        )
=======
        logging.info(f"✅ Large document test: {len(large_doc_chunks)} chunks from large_doc1")
>>>>>>> d6d2265e

    def test_chunk_parallelism_hints_vs_manual_parallelization(self):
        """对比parallelism hints与手动并行化的区别"""
        logging.info("\n" + "=" * 70)
        logging.info("TEST: Parallelism Hints vs Manual Parallelization")
        logging.info("=" * 70)

        # 清空之前的数据
        ChunkCollector.clear_collected_chunks()

        # 使用parallelism hints的方式
        env1 = LocalEnvironment(name="hints_test")
        documents = [
            {"content": "Test document one.", "id": "test1"},
            {"content": "Test document two.", "id": "test2"},
        ]

        result1 = (
            env1.from_collection(DocumentSource, documents)
            .map(CharacterSplitter, chunk_size=10, overlap=2, parallelism=2)
            .sink(ChunkCollector)
        )
        env1.submit()

        # 验证hints方式工作正常
        collected_chunks = ChunkCollector.get_collected_chunks()
        assert len(collected_chunks) > 0

        logging.info("✅ Parallelism hints approach works correctly")
<<<<<<< HEAD
        logging.info(
            "💡 Key advantage: Framework manages parallelism, code stays simple"
        )
=======
        logging.info("💡 Key advantage: Framework manages parallelism, code stays simple")
>>>>>>> d6d2265e
<|MERGE_RESOLUTION|>--- conflicted
+++ resolved
@@ -265,13 +265,7 @@
         large_doc_chunks = [c for c in collected_chunks if c["doc_id"] == "large_doc1"]
         assert len(large_doc_chunks) > 1  # 大文档应该被分成多个chunk
 
-<<<<<<< HEAD
-        logging.info(
-            f"✅ Large document test: {len(large_doc_chunks)} chunks from large_doc1"
-        )
-=======
         logging.info(f"✅ Large document test: {len(large_doc_chunks)} chunks from large_doc1")
->>>>>>> d6d2265e
 
     def test_chunk_parallelism_hints_vs_manual_parallelization(self):
         """对比parallelism hints与手动并行化的区别"""
@@ -301,10 +295,4 @@
         assert len(collected_chunks) > 0
 
         logging.info("✅ Parallelism hints approach works correctly")
-<<<<<<< HEAD
-        logging.info(
-            "💡 Key advantage: Framework manages parallelism, code stays simple"
-        )
-=======
-        logging.info("💡 Key advantage: Framework manages parallelism, code stays simple")
->>>>>>> d6d2265e
+        logging.info("💡 Key advantage: Framework manages parallelism, code stays simple")