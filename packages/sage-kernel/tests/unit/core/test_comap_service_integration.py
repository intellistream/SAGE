--- conflicted
+++ resolved
@@ -313,13 +313,7 @@
         self.processed_count += 1
         self.results.append(data)
 
-<<<<<<< HEAD
-        logging.info(
-            f"[DEBUG] Total results in this sink instance: {len(self.results)}"
-        )
-=======
         logging.info(f"[DEBUG] Total results in this sink instance: {len(self.results)}")
->>>>>>> d6d2265e
 
         # 打印处理结果
         result_type = data.get("type", "unknown")
@@ -361,13 +355,7 @@
                 f"❌ Recommendation Error: User {user_id} | Stream {source_stream} | Error: {data.get('error')}"
             )
         else:
-<<<<<<< HEAD
-            logging.info(
-                f"📊 Result: {result_type} | Stream {source_stream} | User {user_id}"
-            )
-=======
             logging.info(f"📊 Result: {result_type} | Stream {source_stream} | User {user_id}")
->>>>>>> d6d2265e
 
         return data
 
@@ -472,13 +460,7 @@
 
     try:
         test_instance.test_comap_service_integration()
-<<<<<<< HEAD
-        logging.info(
-            "\n🎉 All tests passed! CoMap service integration is working correctly."
-        )
-=======
         logging.info("\n🎉 All tests passed! CoMap service integration is working correctly.")
->>>>>>> d6d2265e
         return True
     except Exception as e:
         logging.info(f"\n💥 Test failed: {e}")
