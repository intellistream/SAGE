"""
Fault Tolerance Module - 分布式容错

容错对应用用户是透明的 - 用户只需在 Environment 配置中声明容错策略即可。
容错对开发者是可扩展的 - 开发者可以实现自己的容错策略。

## 对应用用户（Application User）

用户在创建 Environment 时声明容错需求，系统自动处理：

```python
from sage.kernel.api.local_environment import LocalEnvironment

# 使用 checkpoint 容错策略
env = LocalEnvironment(
    "my_app",
    config={
        "fault_tolerance": {
            "strategy": "checkpoint",
            "checkpoint_interval": 60.0,
            "max_recovery_attempts": 3
        }
    }
)

# 或使用 restart 容错策略
env = LocalEnvironment(
    "my_app",
    config={
        "fault_tolerance": {
            "strategy": "restart",
            "restart_strategy": "exponential",
            "max_attempts": 5
        }
    }
)

# 正常定义和提交 DAG，容错由系统自动处理
query_stream = env.from_source(...).map(...).sink(...)
env.submit()
```

## 对开发者（Developer）

开发者可以实现自定义容错策略：

```python
from sage.kernel.fault_tolerance.base import BaseFaultHandler

class MyCustomFaultHandler(BaseFaultHandler):
    def handle_failure(self, task_id, error):
        # 自定义容错逻辑
        pass
    
    def can_recover(self, task_id):
        # 自定义恢复判断
        pass
    
    def recover(self, task_id):
        # 自定义恢复实现
        pass
```

然后在代码中注册：

```python
# 在 impl/__init__.py 中添加导出
# 在需要的地方使用自定义策略
```

## 模块导出

仅导出开发者扩展所需的基类和实现接口：
- BaseFaultHandler: 容错处理器抽象基类（开发者继承）
- impl: 实现层模块（内含各种策略实现）
"""

# 只导出开发者扩展需要的基类
from sage.kernel.fault_tolerance.base import BaseFaultHandler
<<<<<<< HEAD
from sage.kernel.fault_tolerance.checkpoint import CheckpointManager
from sage.kernel.fault_tolerance.lifecycle import ActorLifecycleManager
from sage.kernel.fault_tolerance.recovery import RecoveryManager
from sage.kernel.fault_tolerance.restart import (
    ExponentialBackoffStrategy,
    FixedDelayStrategy,
    RestartStrategy,
)
=======

# 导出实现层供开发者参考和扩展
from sage.kernel.fault_tolerance import impl
>>>>>>> 116701a9

__all__ = [
    "BaseFaultHandler",  # 开发者继承此类实现自定义策略
    "impl",  # 实现层模块，包含所有内置策略
]<|MERGE_RESOLUTION|>--- conflicted
+++ resolved
@@ -77,20 +77,9 @@
 
 # 只导出开发者扩展需要的基类
 from sage.kernel.fault_tolerance.base import BaseFaultHandler
-<<<<<<< HEAD
-from sage.kernel.fault_tolerance.checkpoint import CheckpointManager
-from sage.kernel.fault_tolerance.lifecycle import ActorLifecycleManager
-from sage.kernel.fault_tolerance.recovery import RecoveryManager
-from sage.kernel.fault_tolerance.restart import (
-    ExponentialBackoffStrategy,
-    FixedDelayStrategy,
-    RestartStrategy,
-)
-=======
 
 # 导出实现层供开发者参考和扩展
 from sage.kernel.fault_tolerance import impl
->>>>>>> 116701a9
 
 __all__ = [
     "BaseFaultHandler",  # 开发者继承此类实现自定义策略
