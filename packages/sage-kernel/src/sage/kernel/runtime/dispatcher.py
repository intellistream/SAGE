--- conflicted
+++ resolved
@@ -355,13 +355,6 @@
         # 第二步：调度所有计算任务节点
         for node_name, graph_node in self.graph.nodes.items():
             try:
-<<<<<<< HEAD
-                # ✅ 注入 dispatcher 引用到 task context（关键步骤）
-                graph_node.ctx.dispatcher = self
-                # 使用调度器创建和调度任务
-                task = self.scheduler.schedule_task(
-                    task_node=graph_node, runtime_ctx=graph_node.ctx
-=======
                 # === 新架构：Scheduler → Decision → Placement ===
                 # 1. 获取调度决策
                 decision = self.scheduler.make_decision(graph_node)
@@ -382,7 +375,6 @@
                     task_node=graph_node,
                     decision=decision,
                     runtime_ctx=graph_node.ctx
->>>>>>> ff482935
                 )
                 self.tasks[node_name] = task
 
