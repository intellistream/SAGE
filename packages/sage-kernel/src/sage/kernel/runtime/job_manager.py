import os
import signal
import sys
import threading
import time
import uuid
from datetime import datetime
from pathlib import Path
from typing import TYPE_CHECKING, Any, Dict, List, Optional

from sage.common.utils.logging.custom_logger import CustomLogger
from sage.kernel.fault_tolerance.recovery import RecoveryManager
from sage.kernel.runtime.dispatcher import Dispatcher
from sage.kernel.runtime.job_info import JobInfo
from sage.kernel.runtime.job_manager_server import JobManagerServer
<<<<<<< HEAD
=======
from sage.kernel.runtime.dispatcher import Dispatcher
from sage.kernel.fault_tolerance.factory import create_fault_handler_from_config
>>>>>>> 116701a9

if TYPE_CHECKING:
    from sage.kernel.api.base_environment import BaseEnvironment
    from sage.kernel.runtime.graph.execution_graph import ExecutionGraph


class JobManager:  # Job Manager
    instance = None
    instance_lock = threading.RLock()

    def __new__(cls, *args, **kwargs):
        if cls.instance is None:
            with cls.instance_lock:
                if cls.instance is None:
                    cls.instance = super(JobManager, cls).__new__(cls)
                    cls.instance._initialized = False
        return cls.instance

    def __init__(
        self,
        enable_daemon: bool = True,
        daemon_host: str = "127.0.0.1",
        daemon_port: int = 19001,
    ):
        """
        初始化JobManager

        Args:
            enable_daemon: 是否启用内置TCP daemon
            daemon_host: Daemon监听地址
            daemon_port: Daemon监听端口
        """
        with JobManager.instance_lock:
            if self._initialized:
                return
            self._initialized = True
            JobManager.instance = self

            # 作业管理
            self.jobs: Dict[str, JobInfo] = {}  # uuid -> jobinfo
            self.deleted_jobs: Dict[str, Dict[str, Any]] = {}

            # 设置日志系统
            self.setup_logging_system()
<<<<<<< HEAD

            # 初始化故障恢复管理器
            self.recovery_manager = RecoveryManager()
            self.recovery_manager.logger = self.logger
=======
            
            # JobManager 级别的容错配置（默认为空，具体策略由各个 job 的 dispatcher 处理）
            # 这里可以设置全局默认配置
            self.default_fault_tolerance_config = {}
>>>>>>> 116701a9

            # 初始化内置daemon（如果启用）
            self.server = None
            if enable_daemon:
                self.server = JobManagerServer(
                    jobmanager=self, host=daemon_host, port=daemon_port
                )
                self.server.logger = self.logger
                # 设置信号处理
                self._setup_signal_handlers()

    def _setup_signal_handlers(self):
        """设置信号处理"""

        def signal_handler(signum, frame):
            self.logger.info(f"Received signal {signum}, shutting down JobManager...")
            self.shutdown()
            sys.exit(0)

        signal.signal(signal.SIGINT, signal_handler)
        signal.signal(signal.SIGTERM, signal_handler)

    def run_forever(self):
        """运行JobManager直到收到停止信号"""

        self.logger.info("JobManager started successfully")
        self.logger.info(
            f"TCP service listening on {self.server.host}:{self.server.port}"
        )
        self.logger.info("Press Ctrl+C to stop...")

        try:
            while True:
                time.sleep(1)
        except KeyboardInterrupt:
            pass
        finally:
            self.shutdown()

        return True

    def submit_job(self, env: "BaseEnvironment", autostop: bool = False) -> str:
        """
        提交作业

        Args:
            env: 环境对象
            autostop: 是否启用自动停止（批处理完成后自动清理资源）
        """
        # 生成 UUID
        job_uuid = self._generate_job_uuid()
        env.uuid = job_uuid
        env.env_uuid = job_uuid

        # 设置环境的日志系统
        self.setup_env_logging(env)

        # 向环境注入JobManager的网络地址信息
        if self.server:
            env.jobmanager_host = self.server.host
            env.jobmanager_port = self.server.port
        else:
            # 如果没有daemon，使用默认地址
            env.jobmanager_host = "127.0.0.1"
            env.jobmanager_port = 19001

        # 创建执行图
        graph = self._create_execution_graph(env)

        # 创建 JobInfo 对象，传递 autostop 参数
        job_info = self._create_job_info(env, graph, job_uuid, autostop)

        # 提交到调度器
        success = self._submit_to_dispatcher(job_info)

        if success:
            self.logger.info(
                f"Environment '{env.name}' submitted with UUID {job_uuid} (autostop={autostop})"
            )
        else:
            raise Exception("Failed to submit job to dispatcher")

        return job_uuid

    def _generate_job_uuid(self) -> str:
        """生成作业UUID"""
        return str(uuid.uuid4())

    def _create_execution_graph(self, env: "BaseEnvironment") -> "ExecutionGraph":
        """创建执行图"""
        from sage.kernel.runtime.graph.execution_graph import ExecutionGraph

        return ExecutionGraph(env)

    def _create_job_info(
        self,
        env: "BaseEnvironment",
        graph: "ExecutionGraph",
        job_uuid: str,
        autostop: bool = False,
    ) -> JobInfo:
        """创建JobInfo对象"""
        dispatcher = Dispatcher(graph, env)
        job_info = JobInfo(env, graph, dispatcher, job_uuid, autostop=autostop)
        self.jobs[job_uuid] = job_info
        return job_info

    def _submit_to_dispatcher(self, job_info: JobInfo) -> bool:
        """提交到调度器"""
        try:
            job_info.dispatcher.submit()
            job_info.update_status("running")
            return True
        except Exception as e:
            job_info.update_status("failed", error=str(e))
            self.logger.error(f"Failed to submit job {job_info.uuid}: {e}")
            return False

    def _get_job_info(self, job_uuid: str) -> Optional[JobInfo]:
        """获取JobInfo对象"""
        return self.jobs.get(job_uuid)

    def continue_job(self, env_uuid: str) -> Dict[str, Any]:
        """重启作业"""
        job_info = self.jobs.get(env_uuid)

        if not job_info:
            self.logger.error(f"Job with UUID {env_uuid} not found")
            return {
                "uuid": env_uuid,
                "status": "not_found",
                "message": f"Job with UUID {env_uuid} not found",
            }

        try:
            current_status = job_info.status

            # 如果作业正在运行，先停止它
            if current_status == "running":
                self.logger.info(f"Stopping running job {env_uuid} before restart")
                stop_result = self.pause_job(env_uuid)
                if stop_result.get("status") not in ["stopped", "error"]:
                    return {
                        "uuid": env_uuid,
                        "status": "failed",
                        "message": f"Failed to stop job before restart: {stop_result.get('message')}",
                    }

                # 等待停止完成
                time.sleep(1.0)

<<<<<<< HEAD
            # 使用 RecoveryManager 进行作业恢复
            recovery_result = self.recovery_manager.recover_job(
                job_id=env_uuid,
                dispatcher=job_info.dispatcher,
                restart_count=job_info.restart_count,
            )

            if recovery_result["success"]:
=======
            # 重启 dispatcher（容错由 dispatcher 的 fault_handler 处理）
            try:
                dispatcher = job_info.dispatcher
                dispatcher.start()
                
>>>>>>> 116701a9
                job_info.restart_count += 1
                job_info.update_status("running")

                self.logger.info(
                    f"Job {env_uuid} restarted successfully (restart #{job_info.restart_count})"
                )

                return {
                    "uuid": env_uuid,
                    "status": "running",
                    "message": f"Job restarted successfully (restart #{job_info.restart_count})",
                }
<<<<<<< HEAD
            else:
                job_info.update_status(
                    "failed", error=recovery_result.get("error", "Unknown error")
                )
                self.logger.error(
                    f"Failed to recover job {env_uuid}: {recovery_result.get('error')}"
                )
=======
                
            except Exception as restart_error:
                job_info.update_status("failed", error=str(restart_error))
                self.logger.error(f"Failed to restart job {env_uuid}: {restart_error}")
>>>>>>> 116701a9
                return {
                    "uuid": env_uuid,
                    "status": "failed",
                    "message": f"Failed to restart job: {restart_error}",
                }

        except Exception as e:
            job_info.update_status("failed", error=str(e))
            self.logger.error(f"Failed to restart job {env_uuid}: {e}")
            return {
                "uuid": env_uuid,
                "status": "failed",
                "message": f"Failed to restart job: {str(e)}",
            }

    def delete_job(self, env_uuid: str, force: bool = False) -> Dict[str, Any]:
        """删除作业"""
        job_info = self.jobs.get(env_uuid)

        if not job_info:
            self.logger.error(f"Job with UUID {env_uuid} not found")
            return {
                "uuid": env_uuid,
                "status": "not_found",
                "message": f"Job with UUID {env_uuid} not found",
            }

        try:
            current_status = job_info.status

            # 如果作业正在运行且未强制删除，先停止它
            if current_status == "running" and not force:
                self.logger.info(f"Stopping running job {env_uuid} before deletion")
                stop_result = self.pause_job(env_uuid)
                if stop_result.get("status") not in ["stopped", "error"]:
                    return {
                        "uuid": env_uuid,
                        "status": "failed",
                        "message": f"Failed to stop job before deletion: {stop_result.get('message')}",
                    }

                # 等待停止完成
                time.sleep(0.5)
            elif current_status == "running" and force:
                # 强制删除：直接停止
                self.logger.warning(f"Force deleting running job {env_uuid}")
                job_info.dispatcher.stop()

            # 清理资源
            job_info.dispatcher.cleanup()

            # 保存删除历史（可选）
            deletion_info = {
                "deleted_at": datetime.now().isoformat(),
                "final_status": job_info.status,
                "name": job_info.environment.name,
                "runtime": job_info.get_runtime(),
                "restart_count": job_info.restart_count,
            }
            self.deleted_jobs[env_uuid] = deletion_info

            # 从活动作业列表中移除
            del self.jobs[env_uuid]

            self.logger.info(f"Job {env_uuid} deleted successfully")

            return {
                "uuid": env_uuid,
                "status": "deleted",
                "message": "Job deleted successfully",
            }

        except Exception as e:
            self.logger.error(f"Failed to delete job {env_uuid}: {e}")
            return {
                "uuid": env_uuid,
                "status": "failed",
                "message": f"Failed to delete job: {str(e)}",
            }

    def receive_stop_signal(self, env_uuid: str):
        """接收停止信号"""
        job_info = self.jobs.get(env_uuid)
        try:
            # 停止 dispatcher
            if (job_info.dispatcher.receive_stop_signal()) is True:
                self.delete_job(env_uuid, force=True)
                self.logger.info(f"Batch job: {env_uuid} completed ")

        except Exception as e:
            job_info.update_status("failed", error=str(e))
            self.logger.error(f"Failed to stop job {env_uuid}: {e}")

    def receive_node_stop_signal(self, env_uuid: str, node_name: str):
        """接收来自单个节点的停止信号"""
        job_info = self.jobs.get(env_uuid)
        if not job_info:
            self.logger.error(f"Job with UUID {env_uuid} not found")
            return

        try:
            self.logger.info(f"Node {node_name} in job {env_uuid} requests to stop")

            # 通过dispatcher处理单个节点的停止
            all_nodes_stopped = job_info.dispatcher.receive_node_stop_signal(node_name)

            # 如果所有节点都已停止，则删除整个job
            if all_nodes_stopped:
                self.delete_job(env_uuid, force=True)
                self.logger.info(f"Job {env_uuid} deleted after all nodes stopped")
            else:
                self.logger.info(
                    f"Node {node_name} stopped, job {env_uuid} continues with remaining nodes"
                )

        except Exception as e:
            job_info.update_status("failed", error=str(e))
            self.logger.error(
                f"Failed to handle node stop signal from {node_name} in job {env_uuid}: {e}"
            )

    def pause_job(self, env_uuid: str) -> Dict[str, Any]:
        """停止Job"""
        job_info = self.jobs.get(env_uuid, None)

        if not job_info:
            self.logger.error(f"Job with UUID {env_uuid} not found")
            return {
                "uuid": env_uuid,
                "status": "not_found",
                "message": f"Job with UUID {env_uuid} not found",
            }

        try:
            # 停止 dispatcher
            job_info.dispatcher.stop()
            job_info.update_status("stopped")

            self.logger.info(f"Job {env_uuid} stopped successfully")

            return {
                "uuid": env_uuid,
                "status": "stopped",
                "message": "Job stopped successfully",
            }

        except Exception as e:
            job_info.update_status("failed", error=str(e))
            self.logger.error(f"Failed to stop job {env_uuid}: {e}")
            return {
                "uuid": env_uuid,
                "status": "failed",
                "message": f"Failed to stop job: {str(e)}",
            }

    def get_job_status(self, env_uuid: str) -> Dict[str, Any]:
        """获取作业状态"""
        job_info = self._get_job_info(env_uuid)

        if not job_info:
            self.logger.warning(f"Job with UUID {env_uuid} not found")
            return {
                "success": False,
                "uuid": env_uuid,
                "status": "not_found",
                "message": f"Job with UUID {env_uuid} not found",
            }

        status_info = job_info.get_status()
        status_info["success"] = True
        return status_info

    def health_check(self) -> Dict[str, Any]:
        """健康检查"""
        return {
            "status": "healthy",
            "timestamp": datetime.now().isoformat(),
            "jobs_count": len(self.jobs),
        }

    def resume_job(self, env_uuid: str) -> Dict[str, Any]:
        """恢复作业（继续作业的别名）"""
        return self.continue_job(env_uuid)

    def _pause_job_execution(self, job_info: JobInfo) -> bool:
        """暂停作业执行"""
        try:
            job_info.dispatcher.stop()
            job_info.update_status("stopped")
            return True
        except Exception as e:
            job_info.update_status("failed", error=str(e))
            self.logger.error(f"Failed to pause job execution: {e}")
            return False

    def _resume_job_execution(self, job_info: JobInfo) -> bool:
        """恢复作业执行"""
        try:
            job_info.dispatcher.start()
            job_info.update_status("running")
            return True
        except Exception as e:
            job_info.update_status("failed", error=str(e))
            self.logger.error(f"Failed to resume job execution: {e}")
            return False

    def stop_daemon(self) -> bool:
        """停止守护进程"""
        if self.server:
            try:
                self.server.shutdown()
                return True
            except Exception as e:
                self.logger.error(f"Failed to stop daemon: {e}")
                return False
        return True

    def list_jobs(self) -> List[Dict[str, Any]]:
        return [job_info.get_summary() for job_info in self.jobs.values()]

    def get_server_info(self) -> Dict[str, Any]:
        job_summaries = [job_info.get_summary() for job_info in self.jobs.values()]

        return {
            "session_id": self.session_id,
            "log_base_dir": str(self.log_base_dir),
            "environments_count": len(self.jobs),
            "jobs": job_summaries,
            "daemon_enabled": self.server is not None,
            "daemon_address": (
                f"{self.server.host}:{self.server.port}" if self.server else None
            ),
        }

    def shutdown(self):
        """关闭JobManager和所有资源"""
        self.logger.info("Shutting down JobManager and releasing resources")

        # 关闭daemon
        if self.server:
            self.server.shutdown()

        # 清理所有作业
        self.cleanup_all_jobs()

        # 重置单例
        JobManager.instance = None
        self.logger.info("JobManager shutdown complete")

    def cleanup_all_jobs(self) -> Dict[str, Any]:
        """清理所有作业"""
        try:
            cleanup_results = {}

            for env_uuid in list(self.jobs.keys()):
                result = self.delete_job(env_uuid, force=True)
                cleanup_results[env_uuid] = result

            self.logger.info(f"Cleaned up {len(cleanup_results)} jobs")

            return {
                "status": "success",
                "message": f"Cleaned up {len(cleanup_results)} jobs",
                "results": cleanup_results,
            }

        except Exception as e:
            self.logger.error(f"Failed to cleanup all jobs: {e}")
            return {"status": "failed", "message": f"Failed to cleanup jobs: {str(e)}"}

    ########################################################
    #                internal  methods                     #
    ########################################################

    def setup_logging_system(self):
        """设置分层日志系统"""
        # 1. 生成时间戳标识
        self.session_timestamp = datetime.now()
        self.session_id = self.session_timestamp.strftime("%Y%m%d_%H%M%S")

        # 2. 确定日志基础目录
        # 使用统一的.sage/logs/jobmanager目录
        from sage.common.config.output_paths import get_sage_paths

        project_root = os.environ.get("SAGE_PROJECT_ROOT")
        sage_paths = get_sage_paths(project_root)

        self.log_base_dir = (
            sage_paths.logs_dir / "jobmanager" / f"session_{self.session_id}"
        )

        print(f"JobManager logs: {self.log_base_dir}")
        Path(self.log_base_dir).mkdir(parents=True, exist_ok=True)

        # 3. 创建JobManager主日志
        self.logger = CustomLogger(
            [
                ("console", "INFO"),  # 控制台显示重要信息
                (
                    os.path.join(self.log_base_dir, "jobmanager.log"),
                    "DEBUG",
                ),  # 详细日志
                (os.path.join(self.log_base_dir, "error.log"), "ERROR"),  # 错误日志
            ],
            name="JobManager",
        )

    def setup_env_logging(self, env: "BaseEnvironment"):
        """为Environment设置日志系统"""
        from sage.kernel.runtime.execution_utils.name_server import get_name

        # 确保环境名称唯一，不与其他注册过的环境冲突
        env.name = get_name(env.name)

        # 生成时间戳标识
        env.session_timestamp = datetime.now()
        env.session_id = env.session_timestamp.strftime("%Y%m%d_%H%M%S")

        # 设置环境基础目录
        env.env_base_dir = os.path.join(
            self.log_base_dir, f"env_{env.name}_{env.session_id}"
        )
        Path(env.env_base_dir).mkdir(parents=True, exist_ok=True)

        # 创建Environment专用的日志器
        env._logger = CustomLogger(
            [
                ("console", env.console_log_level),  # 使用用户设置的控制台日志等级
                (
                    os.path.join(env.env_base_dir, "Environment.log"),
                    "DEBUG",
                ),  # 详细日志
                (os.path.join(env.env_base_dir, "Error.log"), "ERROR"),  # 错误日志
            ],
            name=f"Environment_{env.name}",
        )

    @property
    def handle(self) -> "JobManager":
        return self


# python -m sage.kernels.jobmanager.job_manager --host 127.0.0.1 --port 19001
# ==================== 命令行工具 ====================


def main():
    """命令行入口"""
    import argparse

    parser = argparse.ArgumentParser(
        description="SAGE JobManager with integrated TCP daemon"
    )
    parser.add_argument("--host", default="127.0.0.1", help="Daemon host")
    parser.add_argument("--port", type=int, default=19001, help="Daemon port")
    parser.add_argument("--no-daemon", action="store_true", help="Disable TCP daemon")

    args = parser.parse_args()

    # 创建JobManager实例
    jobmanager = JobManager(
        enable_daemon=not args.no_daemon, daemon_host=args.host, daemon_port=args.port
    )

    if not args.no_daemon:
        print(f"Starting SAGE JobManager with TCP daemon on {args.host}:{args.port}")
        print("Press Ctrl+C to stop...")
        jobmanager.run_forever()
    else:
        print("SAGE JobManager started without TCP daemon")
        print("Use the JobManager instance directly in your code")


if __name__ == "__main__":
    main()<|MERGE_RESOLUTION|>--- conflicted
+++ resolved
@@ -13,11 +13,8 @@
 from sage.kernel.runtime.dispatcher import Dispatcher
 from sage.kernel.runtime.job_info import JobInfo
 from sage.kernel.runtime.job_manager_server import JobManagerServer
-<<<<<<< HEAD
-=======
 from sage.kernel.runtime.dispatcher import Dispatcher
 from sage.kernel.fault_tolerance.factory import create_fault_handler_from_config
->>>>>>> 116701a9
 
 if TYPE_CHECKING:
     from sage.kernel.api.base_environment import BaseEnvironment
@@ -62,17 +59,10 @@
 
             # 设置日志系统
             self.setup_logging_system()
-<<<<<<< HEAD
-
-            # 初始化故障恢复管理器
-            self.recovery_manager = RecoveryManager()
-            self.recovery_manager.logger = self.logger
-=======
             
             # JobManager 级别的容错配置（默认为空，具体策略由各个 job 的 dispatcher 处理）
             # 这里可以设置全局默认配置
             self.default_fault_tolerance_config = {}
->>>>>>> 116701a9
 
             # 初始化内置daemon（如果启用）
             self.server = None
@@ -224,22 +214,11 @@
                 # 等待停止完成
                 time.sleep(1.0)
 
-<<<<<<< HEAD
-            # 使用 RecoveryManager 进行作业恢复
-            recovery_result = self.recovery_manager.recover_job(
-                job_id=env_uuid,
-                dispatcher=job_info.dispatcher,
-                restart_count=job_info.restart_count,
-            )
-
-            if recovery_result["success"]:
-=======
             # 重启 dispatcher（容错由 dispatcher 的 fault_handler 处理）
             try:
                 dispatcher = job_info.dispatcher
                 dispatcher.start()
                 
->>>>>>> 116701a9
                 job_info.restart_count += 1
                 job_info.update_status("running")
 
@@ -252,20 +231,10 @@
                     "status": "running",
                     "message": f"Job restarted successfully (restart #{job_info.restart_count})",
                 }
-<<<<<<< HEAD
-            else:
-                job_info.update_status(
-                    "failed", error=recovery_result.get("error", "Unknown error")
-                )
-                self.logger.error(
-                    f"Failed to recover job {env_uuid}: {recovery_result.get('error')}"
-                )
-=======
                 
             except Exception as restart_error:
                 job_info.update_status("failed", error=str(restart_error))
                 self.logger.error(f"Failed to restart job {env_uuid}: {restart_error}")
->>>>>>> 116701a9
                 return {
                     "uuid": env_uuid,
                     "status": "failed",
