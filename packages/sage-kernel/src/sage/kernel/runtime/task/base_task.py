--- conflicted
+++ resolved
@@ -46,15 +46,16 @@
         self._worker_thread: Optional[threading.Thread] = None
         self.is_running = False
         
+        
         # === 性能监控 ===
         self._processed_count = 0
         self._error_count = 0
-        
-<<<<<<< HEAD
+          
         # ✅ 添加 checkpoint 相关属性
         self._checkpoint_counter = 0
         self._last_checkpoint_time = 0.0
-=======
+        
+        
         # 检查是否启用性能监控
         self._enable_monitoring = getattr(ctx, 'enable_monitoring', False)
         self.metrics_collector: Optional[MetricsCollector] = None
@@ -101,7 +102,6 @@
                     f"Failed to initialize monitoring for task {self.name}: {e}"
                 )
                 self._enable_monitoring = False
->>>>>>> ff482935
         
         try:
             self.operator: BaseOperator = operator_factory.create_operator(self.ctx)
@@ -525,13 +525,6 @@
 
                         continue
 
-<<<<<<< HEAD
-                    self.operator.receive_packet(data_packet)
-                    
-                    # 增加处理计数
-                    self._processed_count += 1
-                    
-=======
                     # 记录包处理开始（如果启用监控）
                     packet_id = None
                     if self._enable_monitoring and self.metrics_collector:
@@ -563,7 +556,6 @@
                         self._error_count += 1
                         raise
                         
->>>>>>> ff482935
             except Exception as e:
                 if fault_handler and hasattr(fault_handler, 'save_checkpoint'):
                     try:
