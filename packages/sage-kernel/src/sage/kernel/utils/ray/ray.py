--- conflicted
+++ resolved
@@ -3,8 +3,6 @@
 import socket
 import threading
 from pathlib import Path
-
-from sage.common.utils.logging.custom_logger import CustomLogger
 
 try:
     import ray
@@ -97,13 +95,7 @@
                     sage_paths.setup_environment_variables()
                     ray_temp_dir = sage_paths.get_ray_temp_dir()
                     init_kwargs["_temp_dir"] = str(ray_temp_dir)
-<<<<<<< HEAD
-                    self.logger.info(
-                        f"Ray will use SAGE temp directory: {ray_temp_dir}"
-                    )
-=======
                     self.logger.info(f"Ray will use SAGE temp directory: {ray_temp_dir}")
->>>>>>> d6d2265e
                 except Exception as e:
                     self.logger.info(
                         f"Warning: Failed to set Ray temp directory via output_paths: {e}"
@@ -120,13 +112,7 @@
                     )
 
             if ray_temp_dir is None:
-<<<<<<< HEAD
-                self.logger.info(
-                    "SAGE paths not available, Ray will use default temp directory"
-                )
-=======
                 self.logger.info("SAGE paths not available, Ray will use default temp directory")
->>>>>>> d6d2265e
 
             # 如果提供了runtime_env，使用它；否则使用默认的sage配置
             if runtime_env is not None:
