--- conflicted
+++ resolved
@@ -49,8 +49,7 @@
     "rank_bm25",                      # BM25 ranking algorithm
     "PyStemmer==3.0.0",               # Text stemming for search
     
-<<<<<<< HEAD
-=======
+
     # aiohttp
     "aiohttp>=3.12.15",
     "frozenlist>=1.6.2",
@@ -58,8 +57,6 @@
     # httpx
     "httpx==0.28.1",
     "certifi>=2025.7.14",
-    
->>>>>>> e9bf5c10
     # Text processing dependencies
     "feedparser==6.0.11",             # RSS/Atom feed parsing
     
