--- conflicted
+++ resolved
@@ -49,27 +49,15 @@
     "rank-bm25==0.2.2",                      # BM25 ranking algorithm (fixed name)
     "PyStemmer==3.0.0",               # Text stemming for search
     
-<<<<<<< HEAD
-    # aiohttp (pinned versions)
-    "aiohttp==3.12.15",
-    "frozenlist==1.7.0",
-=======
 
     # aiohttp
     "aiohttp>=3.12.15",
     "frozenlist>=1.6.2",
->>>>>>> aeafad2d
 
     # httpx (pinned versions)
     "httpx==0.28.1",
-<<<<<<< HEAD
-    "certifi==2025.8.3",
-
-    # Text processing dependencies (pinned versions)
-=======
     "certifi>=2025.7.14",
     # Text processing dependencies
->>>>>>> aeafad2d
     "feedparser==6.0.11",             # RSS/Atom feed parsing
     
     # ML/AI dependencies used in middleware (pinned versions)
