--- conflicted
+++ resolved
@@ -78,64 +78,6 @@
         except Exception as e:
             self.logger.info(f"❌ 编译过程出错: {e}")
             self.logger.info("⚠️  继续安装Python部分（C扩展将不可用）")
-<<<<<<< HEAD
-
-            self.logger.info("⚠️  继续安装Python部分（C扩展将不可用）")
-
-    def build_sage_flow(self):
-        """编译sage_flow C扩展"""
-        sage_flow_dir = (
-            Path(__file__).parent / "src/sage/middleware/components/sage_flow"
-        )
-
-        if not sage_flow_dir.exists():
-            self.logger.info("⚠️  sage_flow目录不存在，跳过编译")
-            return
-
-        build_script = sage_flow_dir / "build.sh"
-        if build_script.exists():
-            # 如果有build.sh，使用它
-            self.logger.info("🔧 编译sage_flow C扩展...")
-            try:
-                result = subprocess.run(
-                    ["bash", "build.sh"],
-                    cwd=sage_flow_dir,
-                    check=True,
-                    capture_output=True,
-                    text=True,
-                )
-                self.logger.info("✅ sage_flow C扩展编译成功")
-                self.logger.info(result.stdout)
-            except subprocess.CalledProcessError as e:
-                self.logger.info(f"❌ sage_flow C扩展编译失败: {e}")
-                self.logger.info(f"错误输出: {e.stderr}")
-                self.logger.info("⚠️  继续安装Python部分（C扩展将不可用）")
-            except Exception as e:
-                self.logger.info(f"❌ 编译过程出错: {e}")
-                self.logger.info("⚠️  继续安装Python部分（C扩展将不可用）")
-        else:
-            # 如果没有build.sh，直接使用cmake
-            self.logger.info("🔧 使用CMake编译sage_flow C扩展...")
-            try:
-                # 创建build目录
-                build_dir = sage_flow_dir / "build"
-                build_dir.mkdir(exist_ok=True)
-
-                # 运行cmake和make
-                subprocess.run(["cmake", ".."], cwd=build_dir, check=True)
-                subprocess.run(
-                    ["make", "-j", str(os.cpu_count() or 4)], cwd=build_dir, check=True
-                )
-
-                self.logger.info("✅ sage_flow C扩展编译成功")
-            except subprocess.CalledProcessError as e:
-                self.logger.info(f"❌ sage_flow C扩展编译失败: {e}")
-                self.logger.info("⚠️  继续安装Python部分（C扩展将不可用）")
-            except Exception as e:
-                self.logger.info(f"❌ 编译过程出错: {e}")
-                self.logger.info("⚠️  继续安装Python部分（C扩展将不可用）")
-=======
->>>>>>> d6d2265e
 
             self.logger.info("⚠️  继续安装Python部分（C扩展将不可用）")
 
@@ -204,13 +146,7 @@
 
     def run(self):
         # 在开发者模式下跳过C扩展编译
-<<<<<<< HEAD
-        self.logger.info(
-            "🔧 开发者模式：跳过C扩展编译（使用 sage extensions install 手动安装）"
-        )
-=======
         self.logger.info("🔧 开发者模式：跳过C扩展编译（使用 sage extensions install 手动安装）")
->>>>>>> d6d2265e
         # 直接运行开发安装，不调用build_ext
         super().run()
 
