--- conflicted
+++ resolved
@@ -4,7 +4,6 @@
 from re import M
 from typing import Any, Dict, List, Optional, Union
 
-from sage.common.utils.logging.custom_logger import CustomLogger
 from sage.middleware.components.neuromem.memory_collection.vdb_collection import \
     VDBMemoryCollection
 from sage.middleware.components.neuromem.memory_manager import MemoryManager
@@ -95,13 +94,7 @@
                     f"成功在collection '{collection_name}' 中插入数据，ID: {stable_id}"
                 )
             except Exception as e:
-<<<<<<< HEAD
-                self.logger.info(
-                    f"在collection '{collection_name}' 插入数据失败: {str(e)}"
-                )
-=======
                 self.logger.info(f"在collection '{collection_name}' 插入数据失败: {str(e)}")
->>>>>>> d6d2265e
                 results[collection_name] = None
         return results
 
@@ -162,13 +155,7 @@
                     results[collection_name] = False
                     self.logger.info(f"在collection '{collection_name}' 创建索引失败")
             except Exception as e:
-<<<<<<< HEAD
-                self.logger.info(
-                    f"在collection '{collection_name}' 创建索引失败: {str(e)}"
-                )
-=======
                 self.logger.info(f"在collection '{collection_name}' 创建索引失败: {str(e)}")
->>>>>>> d6d2265e
                 results[collection_name] = False
         return results
 
