# file sage/core/sage.middleware.services.neuromem./storage_engine/metadata_storage.py
# python -m sage.core.sage.middleware.services.neuromem..storage_engine.metadata_storage

from sage.common.utils.logging.custom_logger import CustomLogger
from typing import Any, Dict, List, Optional

from sage.common.utils.logging.custom_logger import CustomLogger
from sage.middleware.components.neuromem.storage_engine.kv_backend.base_kv_backend import \
    BaseKVBackend
from sage.middleware.components.neuromem.storage_engine.kv_backend.dict_kv_backend import \
    DictKVBackend


class MetadataStorage:
    """
    A lightweight metadata manager that handles field registration,
    validation, and per-item metadata storage.
    简单的元数据管理器，用于处理字段注册、字段校验和每条数据的元数据存储。

    Attributes:
        fields (set): Set of registered metadata field names
        backend (BaseKVBackend): Backend storage implementation
    """

    def __init__(self, backend: Optional[BaseKVBackend] = None):
        # Registered metadata fields 已注册的元数据字段名集合
        self.fields = set()
        # 底层存储后端，默认是内存字典
        self.backend = backend or DictKVBackend()

    def add_field(self, field_name: str) -> None:
        """
        Register a new metadata field. If the field is already registered,
        this operation is ignored.
        注册新的元数据字段。如果字段已存在，则忽略此操作。

        Args:
            field_name: Name of the field to register

        Raises:
            ValueError: If field_name is None or empty
        """
        if not field_name or not isinstance(field_name, str):
            raise ValueError("Field name must be a non-empty string")
        self.fields.add(field_name)

    def has_field(self, field_name: str) -> bool:
        """
        Check if a field is registered.
        检查字段是否已注册。

        Args:
            field_name: Name of the field to check

        Returns:
            bool: True if the field is registered, False otherwise
        """
        return field_name in self.fields

    def validate_fields(self, metadata: Dict[str, Any]) -> None:
        """
        Validate that all fields in the metadata are registered.
        验证所有元数据字段是否已注册。

        Args:
            metadata: Metadata dictionary to validate

        Raises:
            ValueError: If any field is not registered or if metadata is invalid
        """
        if not isinstance(metadata, dict):
            raise ValueError("Metadata must be a dictionary")

        unregistered = set(metadata.keys()) - self.fields
        if unregistered:
            raise ValueError(f"Unregistered metadata fields: {unregistered}")

    def store(self, item_id: str, metadata: Dict[str, Any]) -> None:
        """
        Store metadata for an item.
        存储条目的元数据。

        Args:
            item_id: ID of the item
            metadata: Metadata dictionary to store

        Raises:
            ValueError: If item_id is invalid or metadata validation fails
        """
        if not item_id or not isinstance(item_id, str):
            raise ValueError("Item ID must be a non-empty string")
        if metadata is None:
            metadata = {}
        elif not isinstance(metadata, dict):
            raise ValueError("Metadata must be a dictionary")

        self.validate_fields(metadata)
        self.backend.set(item_id, metadata.copy())

    def get_all_ids(self) -> List[str]:
        """
        Get all stored item IDs.
        获取所有已存储的条目ID。

        Returns:
            List of item IDs
        """
        return self.backend.get_all_keys()

    def get(self, item_id: str) -> Dict[str, Any]:
        """
        Get metadata for an item.
        获取条目的元数据。

        Args:
            item_id: ID of the item

        Returns:
            Metadata dictionary, empty dict if item doesn't exist

        Raises:
            ValueError: If item_id is invalid
        """
        if not item_id or not isinstance(item_id, str):
            raise ValueError("Item ID must be a non-empty string")
        return self.backend.get(item_id) or {}

    def has(self, item_id: str) -> bool:
        """
        Check if an item has metadata stored.
        检查条目是否有存储的元数据。

        Args:
            item_id: ID of the item to check

        Returns:
            bool: True if item has metadata, False otherwise

        Raises:
            ValueError: If item_id is invalid
        """
        if not item_id or not isinstance(item_id, str):
            raise ValueError("Item ID must be a non-empty string")
        return self.backend.has(item_id)

    def delete(self, item_id: str) -> None:
        """
        Delete metadata for an item.
        删除条目的元数据。

        Args:
            item_id: ID of the item to delete

        Raises:
            ValueError: If item_id is invalid
        """
        if not item_id or not isinstance(item_id, str):
            raise ValueError("Item ID must be a non-empty string")
        self.backend.delete(item_id)

    def clear(self) -> None:
        """Clear all metadata and registered fields."""
        self.fields.clear()
        self.backend.clear()

    def store_to_disk(self, path: str) -> None:
        """
        Store all data to disk as JSON file.
        将所有数据存储到磁盘JSON文件。

        Args:
            path: Path to the JSON file

        Raises:
            NotImplementedError: If backend doesn't support disk operations
            ValueError: If path is invalid
        """
        if not path or not isinstance(path, str):
            raise ValueError("Path must be a non-empty string")
        if not hasattr(self.backend, "store_data_to_disk"):
            raise NotImplementedError("Backend does not support store_data_to_disk")
        self.backend.store_data_to_disk(path)

    def load_from_disk(self, path: str) -> None:
        """
        Load all data from disk JSON file (overwrites memory).
        从磁盘JSON文件加载所有数据（覆盖内存）。

        Args:
            path: Path to the JSON file

        Raises:
            NotImplementedError: If backend doesn't support disk operations
            ValueError: If path is invalid
            FileNotFoundError: If file doesn't exist
        """
        if not path or not isinstance(path, str):
            raise ValueError("Path must be a non-empty string")
        if not hasattr(self.backend, "load_data_to_memory"):
            raise NotImplementedError("Backend does not support load_data_to_memory")
        self.backend.load_data_to_memory(path)

    def clear_disk_data(self, path: str) -> None:
        """
        Delete the disk JSON file.
        删除磁盘JSON文件。

        Args:
            path: Path to the JSON file

        Raises:
            NotImplementedError: If backend doesn't support disk operations
            ValueError: If path is invalid
        """
        if not path or not isinstance(path, str):
            raise ValueError("Path must be a non-empty string")
        if not hasattr(self.backend, "clear_disk_data"):
            raise NotImplementedError("Backend does not support clear_disk_data")
        self.backend.clear_disk_data(path)


if __name__ == "__main__":
    import os

    metadata_store = MetadataStorage()
    disk_path = "test_metadata_storage.json"

    # 注册元数据字段
    metadata_store.add_field("author")
    metadata_store.add_field("topic")

    # 构造示例数据
    item_id = "abc123"
    metadata = {"author": "Alice", "topic": "AI"}

    # 存储元数据
    metadata_store.store(item_id, metadata)
    self.logger.info("Step 1 | Retrieved metadata:", metadata_store.get(item_id))

    # 保存到磁盘
    metadata_store.store_to_disk(disk_path)
    self.logger.info(f"Step 2 | Metadata saved to {disk_path}")

    # 清空内存
    metadata_store.clear()
    self.logger.info("Step 3 | After clear, retrieved:", metadata_store.get(item_id))

    # 等待用户输入 yes 再加载
    user_input = input("Step 4 | Enter 'yes' to load metadata from disk: ")
    if user_input.strip().lower() == "yes":
        metadata_store.load_from_disk(disk_path)
<<<<<<< HEAD
        self.logger.info(
            "Step 5 | After reload, retrieved:", metadata_store.get(item_id)
        )
=======
        self.logger.info("Step 5 | After reload, retrieved:", metadata_store.get(item_id))
>>>>>>> d6d2265e
    else:
        self.logger.info("Step 5 | Skipped loading from disk.")

    # 删除磁盘文件
    metadata_store.clear_disk_data(disk_path)
    self.logger.info(f"Step 6 | Disk file {disk_path} has been deleted.")

    # 可选：检查磁盘上确实没这个文件
    self.logger.info("Step 7 | File exists after deletion?:", os.path.exists(disk_path))<|MERGE_RESOLUTION|>--- conflicted
+++ resolved
@@ -4,7 +4,6 @@
 from sage.common.utils.logging.custom_logger import CustomLogger
 from typing import Any, Dict, List, Optional
 
-from sage.common.utils.logging.custom_logger import CustomLogger
 from sage.middleware.components.neuromem.storage_engine.kv_backend.base_kv_backend import \
     BaseKVBackend
 from sage.middleware.components.neuromem.storage_engine.kv_backend.dict_kv_backend import \
@@ -249,13 +248,7 @@
     user_input = input("Step 4 | Enter 'yes' to load metadata from disk: ")
     if user_input.strip().lower() == "yes":
         metadata_store.load_from_disk(disk_path)
-<<<<<<< HEAD
-        self.logger.info(
-            "Step 5 | After reload, retrieved:", metadata_store.get(item_id)
-        )
-=======
         self.logger.info("Step 5 | After reload, retrieved:", metadata_store.get(item_id))
->>>>>>> d6d2265e
     else:
         self.logger.info("Step 5 | Skipped loading from disk.")
 
