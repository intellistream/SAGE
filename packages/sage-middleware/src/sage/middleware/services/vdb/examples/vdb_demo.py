--- conflicted
+++ resolved
@@ -328,13 +328,7 @@
 
     # 搜索示例
     query_vector = np.random.random(384).tolist()
-<<<<<<< HEAD
-    self.logger.info(
-        f"  search_vectors(query, top_k=3) -> 📖 Found 3 similar documents"
-    )
-=======
     self.logger.info(f"  search_vectors(query, top_k=3) -> 📖 Found 3 similar documents")
->>>>>>> d6d2265e
     self.logger.info(f"    - doc_2 (distance: 0.89)")
     self.logger.info(f"    - doc_1 (distance: 0.91)")
     self.logger.info(f"    - doc_4 (distance: 0.93)")
