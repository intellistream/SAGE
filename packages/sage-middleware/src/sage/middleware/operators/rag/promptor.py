--- conflicted
+++ resolved
@@ -3,12 +3,8 @@
 import time
 
 from jinja2 import Template
-<<<<<<< HEAD
-from sage.kernel.operators import MapOperator
-=======
 
 from sage.common.core.functions import MapFunction as MapOperator
->>>>>>> f29c57d3
 
 QA_prompt_template_str = """Instruction:
 You are an intelligent assistant with access to a knowledge base. Answer the question below with reference to the provided context.
