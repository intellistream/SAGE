import torch
<<<<<<< HEAD
from sage.kernel.operators import MapOperator
=======
from transformers import (
    AutoModelForCausalLM,
    AutoModelForSequenceClassification,
    AutoTokenizer,
)

from sage.common.core.functions import MapFunction as MapOperator
>>>>>>> f29c57d3
from sage.libs.rag.types import (
    RAGInput,
    RAGResponse,
    create_rag_response,
    extract_query,
    extract_results,
)
from transformers import (
    AutoModelForCausalLM,
    AutoModelForSequenceClassification,
    AutoTokenizer,
)


class BGEReranker(MapOperator):
    """
    A reranker that uses the BAAI/bge-reranker-v2-m3 model to reorder a list of retrieved documents.
    The model assigns relevance scores to the documents and ranks them accordingly.

    Input: A tuple of (query, List[retrieved_documents])
    Output: A tuple of (query, List[reranked_documents_with_scores])

    Attributes:
        logger: Logger for logging error and information messages.
        config: Configuration dictionary containing reranker settings (model name, top_k, etc.).
        device: Device ('cuda' or 'cpu') where the model will be loaded.
        tokenizer: Tokenizer used to preprocess input queries and documents.
        model: The pre-trained reranking model.
    """

    def __init__(self, config, **kwargs):
        super().__init__(**kwargs)
        """
        Initializes the BGEReranker with configuration settings and loads the model.

        :param config: Dictionary containing configuration options, including model name and device settings.
        """
        self.config = config
        self.device = (
            "cuda" if torch.cuda.is_available() else "cpu"
        )  # Set device to GPU if available, otherwise CPU

        # Load tokenizer and model using the provided model name
        self.tokenizer, self.model = self._load_model(self.config["model_name"])
        self.model = self.model.to(self.device)
        self.model.eval()  # Set the model to evaluation mode

    def _load_model(self, model_name: str):
        """
        Loads the tokenizer and model for the reranker.

        :param model_name: Name of the pre-trained model to load.
        :return: Tuple containing the tokenizer and the model.
        """
        try:
            self.logger.info(f"Loading reranker: {model_name}")
            tokenizer = AutoTokenizer.from_pretrained(model_name)  # Load the tokenizer
            model = AutoModelForSequenceClassification.from_pretrained(model_name)  # Load the model
            return tokenizer, model
        except Exception as e:
            self.logger.error(f"Failed to load model {model_name}: {str(e)}")
            raise RuntimeError(f"Model loading failed: {str(e)}")

    def execute(self, data: RAGInput) -> RAGResponse:
        """
        Executes the reranking process:
        1. Unpacks the input data (query and list of documents).
        2. Generates query-document pairs.
        3. Calculates relevance scores using the model.
        4. Sorts documents based on their relevance scores.

        :param data: RAGInput - standardized input format
        :return: RAGResponse containing {"query": str, "results": List[str]}
        """
        try:
            # 使用标准化函数提取数据
            query = extract_query(data)
            doc_set = extract_results(data)

            if not query:
                self.logger.error("Missing 'query' field in input")
                return create_rag_response("", [])
                return {"query": "", "results": []}

            top_k = self.config.get("topk") or self.config.get(
                "top_k", 3
            )  # Get the top-k parameter for reranking

            # Handle empty document set case
            if not doc_set:
                print("BGEReranker received empty document set, returning empty results")
                # 统一返回 dict 格式
                return create_rag_response(query, [])

            # Generate query-document pairs for scoring
            pairs = [(query, doc) for doc in doc_set]

            # Tokenize the pairs and move inputs to the appropriate device
            raw_inputs = self.tokenizer(
                pairs,
                padding=True,
                truncation=True,
                max_length=512,
                return_tensors="pt",
            )
            inputs = {
                k: v.to(self.device) if isinstance(v, torch.Tensor) else v
                for k, v in raw_inputs.items()
            }

            # Perform inference and calculate scores
            scores = self.model(**inputs).logits.view(-1).float()

            # Create a list of scored documents
            scored_docs = [
                {"text": doc, "relevance_score": score}
                for doc, score in zip(doc_set, scores, strict=False)
            ]

            # Sort the documents by relevance score in descending order
            reranked_docs = sorted(scored_docs, key=lambda x: x["relevance_score"], reverse=True)[
                :top_k
            ]
            reranked_docs_list = [doc["text"] for doc in reranked_docs]
            self.logger.info(
                f"\033[32m[ {self.__class__.__name__}]: Rerank Results: {reranked_docs_list}\033[0m "
            )
            self.logger.debug(
                f"Top score: {reranked_docs[0]['relevance_score'] if reranked_docs else 'N/A'}"
            )

            print(f"Rerank Results: {reranked_docs_list}")

        except Exception as e:
            raise RuntimeError(f"BGEReranker error: {str(e)}")

        # 统一返回标准格式
        return create_rag_response(query, reranked_docs_list)


class LLMbased_Reranker(MapOperator):
    """
    A reranker that uses the BAAI/bge-reranker-v2-gemma model to determine if a retrieved document contains an answer to a given query.
    It scores the documents with 'Yes' or 'No' predictions based on whether the document answers the query.

    Input: A tuple of (query, List[retrieved_documents])
    Output: A tuple of (query, List[reranked_documents_with_scores])

    Attributes:
        logger: Logger for logging error and information messages.
        config: Configuration dictionary containing reranker settings (model name, top_k, etc.).
        device: Device ('cuda' or 'cpu') where the model will be loaded.
        tokenizer: Tokenizer used to preprocess input queries and documents.
        model: The pre-trained reranking model.
        yes_loc: Token ID representing 'Yes' (used for scoring).
    """

    def __init__(self, config, model_name: str = "BAAI/bge-reranker-v2-gemma"):
        """
        Initializes the LLMbased_Reranker with configuration settings and loads the model.

        :param config: Dictionary containing configuration options, including model name and device settings.
        :param model_name: Name of the pre-trained model to load (default is "BAAI/bge-reranker-v2-gemma").
        """
        super().__init__()
        self.config = config
        self.device = (
            "cuda" if torch.cuda.is_available() else "cpu"
        )  # Set device to GPU if available, otherwise CPU

        # Load tokenizer and model using the provided model name
        self.tokenizer, self.model = self._load_model(model_name)
        self.model = self.model.to(self.device)  # type: ignore[arg-type]

        # Get the token ID for the 'Yes' token (used for classification)
        self.yes_loc = self.tokenizer("Yes", add_special_tokens=False)["input_ids"][0]

    def _load_model(self, model_name: str):
        """
        Loads the tokenizer and model for the reranker.

        :param model_name: Name of the pre-trained model to load.
        :return: Tuple containing the tokenizer and the model.
        """
        try:
            self.logger.info(f"Loading reranker: {model_name}")
            tokenizer = AutoTokenizer.from_pretrained(model_name)  # Load the tokenizer
            model = AutoModelForCausalLM.from_pretrained(model_name)  # Load the model
            return tokenizer, model
        except Exception as e:
            self.logger.error(f"Failed to load model {model_name}: {str(e)}")
            raise RuntimeError(f"Model loading failed: {str(e)}")

    def get_inputs(self, pairs, tokenizer, prompt=None, max_length=1024):
        """
        Prepares the input for the model, including the prompt and the query-document pairs.

        :param pairs: List of query-document pairs.
        :param tokenizer: The tokenizer used to process the input data.
        :param prompt: Optional prompt to guide the model (defaults to a generic query-passage prompt).
        :param max_length: Maximum length of the tokenized input sequences.
        :return: A tensor of tokenized inputs, ready for model inference.
        """
        if prompt is None:
            prompt = "Given a query A and a passage B, determine whether the passage contains an answer to the query by providing a prediction of either 'Yes' or 'No'."

        sep = "\n"
        prompt_inputs = tokenizer(prompt, return_tensors=None, add_special_tokens=False)[
            "input_ids"
        ]
        sep_inputs = tokenizer(sep, return_tensors=None, add_special_tokens=False)["input_ids"]

        inputs = []
        for query, passage in pairs:
            query_inputs = tokenizer(
                f"A: {query}",
                return_tensors=None,
                add_special_tokens=False,
                max_length=max_length * 3 // 4,
                truncation=True,
            )
            passage_inputs = tokenizer(
                f"B: {passage}",
                return_tensors=None,
                add_special_tokens=False,
                max_length=max_length,
                truncation=True,
            )

            item = tokenizer.prepare_for_model(
                [tokenizer.bos_token_id] + query_inputs["input_ids"],
                sep_inputs + passage_inputs["input_ids"],
                truncation="only_second",
                max_length=max_length,
                padding=False,
                return_attention_mask=False,
                return_token_type_ids=False,
                add_special_tokens=False,
            )
            item["input_ids"] = item["input_ids"] + sep_inputs + prompt_inputs
            item["attention_mask"] = [1] * len(item["input_ids"])
            inputs.append(item)

        return tokenizer.pad(
            inputs,
            padding=True,
            max_length=max_length + len(sep_inputs) + len(prompt_inputs),
            pad_to_multiple_of=8,
            return_tensors="pt",
        )

    # @torch.inference_mode()
    def execute(self, data: RAGInput) -> RAGResponse:
        """
        Executes the reranking process:
        1. Unpacks the input data (query and list of documents).
        2. Generates query-document pairs for classification.
        3. Calculates relevance scores based on 'Yes'/'No' predictions.
        4. Sorts documents based on their relevance scores.

        :param data: RAGInput - standardized input format
        :return: RAGResponse containing {"query": str, "results": List[str]}
        """
        try:
            # 使用标准化函数提取数据
            query = extract_query(data)
            doc_set = extract_results(data)

            if not query:
                self.logger.error("Missing 'query' field in input")
                return create_rag_response("", [])

            doc_set = [doc_set]  # Wrap doc_set in a list for processing
            top_k = self.config["topk"]  # Get the top-k parameter for reranking
            emit_docs = []  # Initialize the list to store reranked documents

            for retrieved_docs in doc_set:
                # Generate query-document pairs for classification
                pairs = [[query, doc] for doc in retrieved_docs]

                # Tokenize the pairs and move inputs to the appropriate device
                with torch.no_grad():
                    raw_inputs = self.get_inputs(pairs, self.tokenizer)
                    inputs = {k: v.to(self.device) for k, v in raw_inputs.items()}

                    scores = (
                        self.model(**inputs, return_dict=True)
                        .logits[:, -1, self.yes_loc]
                        .view(-1)
                        .float()
                    )

                # Create a list of scored documents
                scored_docs = [
                    {"text": doc, "relevance_score": score}
                    for doc, score in zip(retrieved_docs, scores, strict=False)
                ]

                # Sort the documents by relevance score in descending order
                reranked_docs = sorted(
                    scored_docs, key=lambda x: x["relevance_score"], reverse=True
                )[:top_k]
                reranked_docs_list = [doc["text"] for doc in reranked_docs]
                emit_docs.append(reranked_docs_list)
                self.logger.info(
                    f"\033[32m[ {self.__class__.__name__}]: Rerank Results: {reranked_docs_list}\033[0m "
                )
                self.logger.debug(
                    f"Top score: {reranked_docs[0]['relevance_score'] if reranked_docs else 'N/A'}"
                )

        except Exception as e:
            self.logger.error(f"{str(e)} when RerankerFuncton")
            raise RuntimeError(f"Reranker error: {str(e)}")

        emit_docs = emit_docs[0]  # Only return the first set of reranked documents

        # 统一返回标准格式
        return create_rag_response(query, emit_docs)


# if __name__ == '__main__':

#    # 设置配置
#     config1 = {
#         "reranker": {
#             "model_name":"BAAI/bge-reranker-v2-m3",
#             "top_k": 3
#         }
#     }

#     config2 = {
#         "reranker": {
#             "model_name":"BAAI/bge-reranker-v2-gemma",
#             "top_k": 3
#         }
#     }

#     # 创建实例
#     # reranker = BGEReranker(config)
#     reranker = LLMbased_Reranker(config2)
#     # 测试数据
#     query = "What is the capital of France?"
#     docs = [
#         "Paris is the capital of France.",
#         "Berlin is a city in Germany.",
#         "The Eiffel Tower is located in Paris.",
#         "France is a country in Western Europe.",
#         "Madrid is the capital of Spain."
#     ]

#     # 执行重排
#     input_data = (query, docs)
#     output = reranker.execute(input_data)

#     # 输出结果
#     result_query, result_docs = output
#     print("Query:", result_query)
#     print("Top-k Re-ranked Documents:")
#     for i, doc in enumerate(result_docs, 1):
#         print(f"{i}. {doc}")<|MERGE_RESOLUTION|>--- conflicted
+++ resolved
@@ -1,7 +1,4 @@
 import torch
-<<<<<<< HEAD
-from sage.kernel.operators import MapOperator
-=======
 from transformers import (
     AutoModelForCausalLM,
     AutoModelForSequenceClassification,
@@ -9,7 +6,6 @@
 )
 
 from sage.common.core.functions import MapFunction as MapOperator
->>>>>>> f29c57d3
 from sage.libs.rag.types import (
     RAGInput,
     RAGResponse,
