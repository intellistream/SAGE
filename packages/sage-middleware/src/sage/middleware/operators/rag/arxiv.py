--- conflicted
+++ resolved
@@ -7,12 +7,8 @@
 
 import feedparser
 import requests
-<<<<<<< HEAD
-from sage.kernel.operators import MapOperator
-=======
 
 from sage.common.core.functions import MapFunction as MapOperator
->>>>>>> f29c57d3
 
 # PyMuPDF (fitz) is required for PDF processing
 try:
