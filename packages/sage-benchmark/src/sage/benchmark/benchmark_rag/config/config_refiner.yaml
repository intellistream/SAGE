--- conflicted
+++ resolved
@@ -1,159 +1,82 @@
-<<<<<<< HEAD
-pipeline:
-  name: "sage-api-operator-operator_test"
-  description: "Test pipeline for Sage API Operator"
-  version: "1.0.0"
-
-source:
-  # 数据源类型：'local'（本地 JSONL） 或 'hf'（HuggingFace Dataset）
-  type: "hf"
-  # 本地 JSONL 文件路径（type=local 时生效）
-  data_path: "packages/sage-benchmark/src/sage/benchmark/benchmark_rag/data/sample/evaluate.json"
-
-  # HuggingFace Dataset 参数（type=hf 时生效）
-  hf_dataset_name:   "RUC-NLPIR/FlashRAG_datasets"
-  hf_dataset_config: "nq"
-  hf_split:          "test"
-
-retriever:
-  # 检索器类型选择: 'chroma' 或 'wiki18_faiss'
-  type: "wiki18_faiss"  # 使用Wiki18 FAISS检索器（MaxP模式）
-  
-  # 通用配置
-  dimension: 1024    # BGE-large-en-v1.5模型的维度
-  top_k: 8           # LongRAG默认Top-8
-  
-  # Wiki18 FAISS MaxP 配置（LongRAG标准）
-  faiss:
-    # MaxP索引路径（passage级别）
-    index_path: ""
-    documents_path: ""
-    
-    # MaxP参数（Dai and Callan, 2019）
-    passage_length: 100    # words，每个passage的长度
-    passage_stride: 50     # words，滑动窗口步长
-    max_length: 512        # tokens，编码时的最大序列长度
-    normalize: true        # 向量归一化（LongRAG配置）
-  
-  # 嵌入模型配置（LongRAG使用bge-large-en-v1.5）
-  embedding:
-    method: "hf"
-    model: "BAAI/bge-large-en-v1.5"  # LongRAG官方使用的模型
-    gpu_device: 1
-
-generator:
-  local:
-    method: "hf"
-    model_name: "meta-llama/Llama-2-13b-chat-hf"
-    seed: 42
-
-  vllm:
-    api_key: "token-abc123"
-    method: "openai"
-    model_name: "meta-llama/Llama-3.1-8B-Instruct"
-    base_url: "http://sage2:8000/v1"
-    seed: 42
-
-  remote:
-    api_key: ""
-    method: "openai"
-    model_name: "qwen-turbo-0919"
-    base_url: "https://dashscope.aliyuncs.com/compatible-mode/v1"
-    seed: 42
-
-promptor:
-  platform: "local"
-
-sink:
-  platform: "local"
-
-refiner:
-  base_model_path: "Qwen/Qwen2.5-3B-Instruct"
-  query_analysis_module_lora_path: "jinjiajie/Query-Analysis-Qwen2.5-3B-Instruct"
-  doc_structuring_module_lora_path: "jinjiajie/Doc-Structuring-Qwen2.5-3B-Instruct"
-  global_selection_module_lora_path: "jinjiajie/Global-Selection-Qwen2.5-3B-Instruct"
-  score_model_name: "bge-reranker-v2-m3"
-  score_model_path: "BAAI/bge-reranker-v2-m3"
-  max_model_len: 25000
-  budget: 2048
-  gpu_device: 1  # Refiner使用GPU 1（避免与retriever的GPU 0冲突）
-  gpu_memory_utilization: 0.7
-
-evaluate:
-=======
-pipeline:
-  name: "sage-api-operator-operator_test"
-  description: "Test pipeline for Sage API Operator"
-  version: "1.0.0"
-
-source:
-  # 数据源类型：'local'（本地 JSONL） 或 'hf'（HuggingFace Dataset）
-  type: "hf"
-  # 本地 JSONL 文件路径（type=local 时生效）
-  data_path: "packages/sage-benchmark/src/sage/benchmark/benchmark_rag/data/sample/evaluate.json"
-
-  # HuggingFace Dataset 参数（type=hf 时生效）
-  hf_dataset_name: "RUC-NLPIR/FlashRAG_datasets"
-  hf_dataset_config: "asqa"
-  hf_split: "dev"
-
-retriever:
-  # 检索器类型选择: 'chroma' 或 'wiki18_faiss'
-  type: "wiki18_faiss"  # 使用Wiki18 FAISS检索器
-
-  # 通用配置
-  dimension: 1024    # BGE-M3模型的维度
-  top_k: 8
-
-  # Wiki18 FAISS 专用配置 (type=wiki18_faiss 时生效)
-  faiss:
-    index_path: "/home/cyb/wiki18_fulldoc_bgem3_index.index"
-    documents_path: "/home/cyb/wiki18_fulldoc.jsonl"
-
-  # 嵌入模型配置
-  embedding:
-    method: "hf"
-    model: "BAAI/bge-m3"  # 使用BGE-M3模型进行Wiki18 FAISS检索
-    gpu_device: 0  # 明确指定BGE-M3使用GPU 0
-
-generator:
-  local:
-    method: "hf"
-    model_name: "meta-llama/Llama-2-13b-chat-hf"
-    seed: 42
-
-  vllm:
-    api_key: ""
-    method: "openai"
-    model_name: "meta-llama/Llama-2-7b-chat-hf"
-    base_url: "http://sage3:8000/v1"
-    seed: 42
-
-  remote:
-    api_key: ""
-    method: "openai"
-    model_name: "qwen-turbo-0919"
-    base_url: "https://dashscope.aliyuncs.com/compatible-mode/v1"
-    seed: 42
-
-promptor:
-  platform: "local"
-
-sink:
-  platform: "local"
-
-refiner:
-  base_model_path: "Qwen/Qwen2.5-3B-Instruct"
-  query_analysis_module_lora_path: "jinjiajie/Query-Analysis-Qwen2.5-3B-Instruct"
-  doc_structuring_module_lora_path: "jinjiajie/Doc-Structuring-Qwen2.5-3B-Instruct"
-  global_selection_module_lora_path: "jinjiajie/Global-Selection-Qwen2.5-3B-Instruct"
-  score_model_name: "bge-reranker-v2-m3"
-  score_model_path: "BAAI/bge-reranker-v2-m3"
-  max_model_len: 25000
-  budget: 2048
-  gpu_device: 0  # vLLM使用GPU 1
-  gpu_memory_utilization: 0.5
-
-evaluate:
->>>>>>> 70de1695
-  platform: "local"+pipeline:
+  name: "sage-api-operator-operator_test"
+  description: "Test pipeline for Sage API Operator"
+  version: "1.0.0"
+
+source:
+  # 数据源类型：'local'（本地 JSONL） 或 'hf'（HuggingFace Dataset）
+  type: "hf"
+  # 本地 JSONL 文件路径（type=local 时生效）
+  data_path: "packages/sage-benchmark/src/sage/benchmark/benchmark_rag/data/sample/evaluate.json"
+
+  # HuggingFace Dataset 参数（type=hf 时生效）
+  hf_dataset_name:   "RUC-NLPIR/FlashRAG_datasets"
+  hf_dataset_config: "nq"
+  hf_split:          "test"
+
+retriever:
+  # 检索器类型选择: 'chroma' 或 'wiki18_faiss'
+  type: "wiki18_faiss"  # 使用Wiki18 FAISS检索器（MaxP模式）
+  
+  # 通用配置
+  dimension: 1024    # BGE-large-en-v1.5模型的维度
+  top_k: 8           # LongRAG默认Top-8
+  
+  # Wiki18 FAISS MaxP 配置（LongRAG标准）
+  faiss:
+    # MaxP索引路径（passage级别）
+    index_path: ""
+    documents_path: ""
+    
+    # MaxP参数（Dai and Callan, 2019）
+    passage_length: 100    # words，每个passage的长度
+    passage_stride: 50     # words，滑动窗口步长
+    max_length: 512        # tokens，编码时的最大序列长度
+    normalize: true        # 向量归一化（LongRAG配置）
+  
+  # 嵌入模型配置（LongRAG使用bge-large-en-v1.5）
+  embedding:
+    method: "hf"
+    model: "BAAI/bge-large-en-v1.5"  # LongRAG官方使用的模型
+    gpu_device: 1
+
+generator:
+  local:
+    method: "hf"
+    model_name: "meta-llama/Llama-2-13b-chat-hf"
+    seed: 42
+
+  vllm:
+    api_key: "token-abc123"
+    method: "openai"
+    model_name: "meta-llama/Llama-3.1-8B-Instruct"
+    base_url: "http://sage2:8000/v1"
+    seed: 42
+
+  remote:
+    api_key: ""
+    method: "openai"
+    model_name: "qwen-turbo-0919"
+    base_url: "https://dashscope.aliyuncs.com/compatible-mode/v1"
+    seed: 42
+
+promptor:
+  platform: "local"
+
+sink:
+  platform: "local"
+
+refiner:
+  base_model_path: "Qwen/Qwen2.5-3B-Instruct"
+  query_analysis_module_lora_path: "jinjiajie/Query-Analysis-Qwen2.5-3B-Instruct"
+  doc_structuring_module_lora_path: "jinjiajie/Doc-Structuring-Qwen2.5-3B-Instruct"
+  global_selection_module_lora_path: "jinjiajie/Global-Selection-Qwen2.5-3B-Instruct"
+  score_model_name: "bge-reranker-v2-m3"
+  score_model_path: "BAAI/bge-reranker-v2-m3"
+  max_model_len: 25000
+  budget: 2048
+  gpu_device: 1  # Refiner使用GPU 1（避免与retriever的GPU 0冲突）
+  gpu_memory_utilization: 0.7
+
+evaluate:
+  platform: "local"