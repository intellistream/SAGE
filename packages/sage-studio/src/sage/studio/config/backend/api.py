--- conflicted
+++ resolved
@@ -17,9 +17,6 @@
 from fastapi import FastAPI, File, HTTPException, UploadFile
 from fastapi.middleware.cors import CORSMiddleware
 from pydantic import BaseModel
-<<<<<<< HEAD
-from sage.studio.services.chat_pipeline_recommender import generate_pipeline_recommendation
-=======
 
 # Load environment variables from .env file
 try:
@@ -49,7 +46,6 @@
     import logging
 
     logging.warning(f"Failed to load environment: {e}")
->>>>>>> f29c57d3
 
 
 def _convert_pipeline_to_job(
