"""Version information for sage-studio package."""

# 独立硬编码版本
<<<<<<< HEAD
<<<<<<< HEAD
__version__ = "0.1.6.2"
=======
__version__ = "0.1.7.0"
>>>>>>> 4147276660fb47557ea40a1000643c86c8c96586
=======
__version__ = "0.1.7.3"
>>>>>>> ed86340d
__author__ = "IntelliStream Team"
__email__ = "shuhao_zhang@hust.edu.cn"<|MERGE_RESOLUTION|>--- conflicted
+++ resolved
@@ -1,14 +1,6 @@
 """Version information for sage-studio package."""
 
 # 独立硬编码版本
-<<<<<<< HEAD
-<<<<<<< HEAD
-__version__ = "0.1.6.2"
-=======
-__version__ = "0.1.7.0"
->>>>>>> 4147276660fb47557ea40a1000643c86c8c96586
-=======
 __version__ = "0.1.7.3"
->>>>>>> ed86340d
 __author__ = "IntelliStream Team"
 __email__ = "shuhao_zhang@hust.edu.cn"