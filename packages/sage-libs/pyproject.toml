--- conflicted
+++ resolved
@@ -60,15 +60,10 @@
     # Jupyter support
     "jupyter>=1.0.0",
     "notebook>=6.0.0",
-<<<<<<< HEAD
-    
-    # VLLM支持 - Python依赖
-    "vllm>=0.9.2",
-=======
+
     #loaders依赖
     "PyPDF2>=3.0.0",
     "python-docx>=0.8.11",
->>>>>>> c2954b9b
 ]
 
 [project.optional-dependencies]
