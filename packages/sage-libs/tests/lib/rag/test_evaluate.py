"""
测试 sage.libs.rag.evaluate 模块
"""

from unittest.mock import Mock, patch

import numpy as np
import pytest

# 尝试导入评估模块
pytest_plugins = []

try:
    from sage.libs.rag.evaluate import (
        AccuracyEvaluate,
        BertRecallEvaluate,
        BRSEvaluate,
        CompressionRateEvaluate,
        ContextRecallEvaluate,
        F1Evaluate,
        LatencyEvaluate,
        RecallEvaluate,
        RougeLEvaluate,
        TokenCountEvaluate,
        _normalize_data,
    )

    EVALUATE_AVAILABLE = True
except ImportError as e:
    EVALUATE_AVAILABLE = False
    pytestmark = pytest.mark.skip(f"Evaluate module not available: {e}")


@pytest.fixture
def sample_evaluation_data():
    """提供测试评估数据的fixture"""
    return {
        "query": "什么是机器学习？",
        "generated": "机器学习是人工智能的一个分支，它使计算机能够自动学习。",
        "references": [
            "机器学习是人工智能的子领域，专注于算法的开发。",
            "机器学习让计算机能够从数据中学习模式。",
        ],
    }


@pytest.mark.unit
class TestNormalizeData:
    """测试_normalize_data函数"""

    def test_normalize_data_with_tuple_input(self):
        """测试tuple输入的数据标准化"""
        if not EVALUATE_AVAILABLE:
            pytest.skip("Evaluate module not available")

        # 测试标准的(question, answer)元组
        input_data = ("什么是机器学习？", "机器学习是一种人工智能技术")
        result = _normalize_data(input_data)

        expected = {
            "query": "什么是机器学习？",
            "generated": "机器学习是一种人工智能技术",
            "references": [],
        }
        assert result == expected

    def test_normalize_data_with_empty_tuple(self):
        """Test empty tuple input"""
        if not EVALUATE_AVAILABLE:
            pytest.skip("Evaluate module not available")

        input_data = ()
        result = _normalize_data(input_data)

        expected = {"query": None, "generated": "", "references": []}
        assert result == expected

    def test_normalize_data_with_single_element_tuple(self):
        """测试单元素元组输入"""
        if not EVALUATE_AVAILABLE:
            pytest.skip("Evaluate module not available")

        input_data = ("What is AI?",)
        result = _normalize_data(input_data)

        expected = {"query": "What is AI?", "generated": "", "references": []}
        assert result == expected

    def test_normalize_data_with_non_string_tuple(self):
        """测试包含非字符串的元组输入"""
        if not EVALUATE_AVAILABLE:
            pytest.skip("Evaluate module not available")

        input_data = ("What is ML?", 123)
        result = _normalize_data(input_data)

        expected = {"query": "What is ML?", "generated": "123", "references": []}
        assert result == expected

    def test_normalize_data_with_complete_dict(self):
        """测试包含完整字段的字典输入"""
        if not EVALUATE_AVAILABLE:
            pytest.skip("Evaluate module not available")

        input_data = {
            "query": "What is AI?",
            "generated": "AI is artificial intelligence.",
            "references": ["AI is machine intelligence.", "AI mimics human cognition."],
            "extra_field": "additional information",
        }
        result = _normalize_data(input_data)

        # 应该保留所有原始字段
        assert result == input_data

    def test_normalize_data_with_pred_golds_dict(self):
        """测试包含pred和golds的字典输入"""
        if not EVALUATE_AVAILABLE:
            pytest.skip("Evaluate module not available")

        input_data = {
            "query": "What is machine learning?",
            "pred": "ML is a subset of AI",
            "golds": [
                "Machine learning is an AI technique",
                "ML enables computers to learn",
            ],
        }
        result = _normalize_data(input_data)

        # _normalize_data 对字典输入直接返回，不做转换
        expected = {
            "query": "What is machine learning?",
            "pred": "ML is a subset of AI",
            "golds": [
                "Machine learning is an AI technique",
                "ML enables computers to learn",
            ],
        }
        assert result == expected

    def test_normalize_data_with_missing_fields_dict(self):
        """测试缺少字段的字典输入"""
        if not EVALUATE_AVAILABLE:
            pytest.skip("Evaluate module not available")

        input_data = {
            "query": "What is deep learning?",
            "other_field": "additional information",
        }
        result = _normalize_data(input_data)

        # _normalize_data 对字典输入直接返回，不添加字段
        expected = {
            "query": "What is deep learning?",
            "other_field": "additional information",
        }
        assert result == expected
        """测试缺少字段的字典输入"""
        if not EVALUATE_AVAILABLE:
            pytest.skip("Evaluate module not available")

        input_data = {
            "query": "What is deep learning?",
            "other_field": "additional information",
        }
        result = _normalize_data(input_data)

        # _normalize_data 对字典输入直接返回，不添加字段
        expected = {
            "query": "What is deep learning?",
            "other_field": "additional information",
        }
        assert result == expected

    def test_normalize_data_with_non_list_references(self):
        """测试references不是列表的情况"""
        if not EVALUATE_AVAILABLE:
            pytest.skip("Evaluate module not available")

        input_data = {
            "query": "What is neural networks?",
            "generated": "Neural networks are computing systems.",
            "references": "Neural networks mimic biological neurons",
        }
        result = _normalize_data(input_data)

        # _normalize_data 对字典输入直接返回，不做转换
        expected = {
            "query": "What is neural networks?",
            "generated": "Neural networks are computing systems.",
            "references": "Neural networks mimic biological neurons",
        }
        assert result == expected

    def test_normalize_data_with_golds_non_list(self):
        """测试golds不是列表的情况"""
        if not EVALUATE_AVAILABLE:
            pytest.skip("Evaluate module not available")

        input_data = {"golds": "单个标准答案"}
        result = _normalize_data(input_data)

        # _normalize_data 对字典输入直接返回
        expected = {
            "golds": "单个标准答案",
        }
        assert result == expected

    def test_normalize_data_with_string_input(self):
        """测试字符串输入"""
        if not EVALUATE_AVAILABLE:
            pytest.skip("Evaluate module not available")

        input_data = "这是一个测试答案"
        result = _normalize_data(input_data)

        expected = {"query": None, "generated": "这是一个测试答案", "references": []}
        assert result == expected

    def test_normalize_data_with_number_input(self):
        """测试数字输入"""
        if not EVALUATE_AVAILABLE:
            pytest.skip("Evaluate module not available")

        input_data = 42
        result = _normalize_data(input_data)

        expected = {"query": None, "generated": "42", "references": []}
        assert result == expected

    def test_normalize_data_with_none_input(self):
        """测试None输入"""
        if not EVALUATE_AVAILABLE:
            pytest.skip("Evaluate module not available")

        input_data = None
        result = _normalize_data(input_data)

        expected = {"query": None, "generated": "None", "references": []}
        assert result == expected

    def test_normalize_data_preserves_extra_fields(self):
        """测试保留额外字段"""
        if not EVALUATE_AVAILABLE:
            pytest.skip("Evaluate module not available")

        input_data = {
            "query": "测试问题",
            "generated": "测试答案",
            "references": ["参考答案"],
            "metadata": {"source": "test"},
            "timestamp": "2025-09-22",
            "score": 0.85,
        }
        result = _normalize_data(input_data)

        # 所有字段都应该被保留
        assert result == input_data

    def test_normalize_data_with_query_references(self):
        """测试从query.references中提取参考答案（实际pipeline数据格式）"""
        if not EVALUATE_AVAILABLE:
            pytest.skip("Evaluate module not available")

        # 模拟实际pipeline中的数据结构（已更新为新格式）
        input_data = {
            "query": "Who has the highest goals in world football?",
            "references": [
                "Ali Dael has the highest goals in men's world international football with 109 goals.",
                "The players with the highest all-time goals differ.",
            ],
            "retrieval_results": [{"text": "some retrieval result"}],
            "generated": "The highest goalscorer in FIFA World Cup history is Gerd Müller with 10 goals.",
        }
        result = _normalize_data(input_data)

        # _normalize_data 对字典直接返回
        assert isinstance(result, dict)
<<<<<<< HEAD
        assert result["query"] == "Who has the highest goals in world football?"
        assert len(result["references"]) == 2
=======
        assert result["question"]["query"] == "Who has the highest goals in world football?"
        assert result["results"] == [{"text": "some retrieval result"}]
        assert result["generated"].startswith("The highest goalscorer in FIFA World Cup history")
        assert result["references"] == []
>>>>>>> 70de1695

    def test_normalize_data_with_openai_generator_tuple(self):
        """测试OpenAIGenerator输出的tuple格式（实际pipeline数据格式）"""
        if not EVALUATE_AVAILABLE:
            pytest.skip("Evaluate module not available")

        # 模拟OpenAIGenerator的实际输出格式（tuple）
        input_data = (
            "Who has the highest goals in world football?",
            "Gerd Müller",
        )
        result = _normalize_data(input_data)

        # tuple输入转换为字典
        assert isinstance(result, dict)
<<<<<<< HEAD
        assert result["query"] == "Who has the highest goals in world football?"
        assert result["generated"] == "Gerd Müller"
=======
        assert result["question"]["query"] == "Who has the highest goals in world football?"
        assert result["generated"] == "  Gerd Müller"
>>>>>>> 70de1695
        assert result["references"] == []

    def test_normalize_data_references_priority(self):
        """测试references字段优先级处理"""
        if not EVALUATE_AVAILABLE:
            pytest.skip("Evaluate module not available")

        # 现在统一格式，直接返回字典，不做转换
        input_data1 = {
            "references": ["main ref"],
            "generated": "answer",
        }
        result1 = _normalize_data(input_data1)
        assert result1["references"] == ["main ref"]

        # 带其他字段
        input_data2 = {
            "golds": ["golds ref"],
            "references": [],  # 空的顶级references
            "generated": "answer",
        }
        result2 = _normalize_data(input_data2)
        # 字典直接返回
        assert result2["references"] == []


@pytest.mark.unit
class TestF1Evaluate:
    """测试F1Evaluate类"""

    def test_f1_evaluate_initialization(self):
        """测试F1Evaluate初始化"""
        if not EVALUATE_AVAILABLE:
            pytest.skip("Evaluate module not available")

        evaluator = F1Evaluate()
        assert hasattr(evaluator, "_get_tokens")
        assert hasattr(evaluator, "_f1_score")
        assert hasattr(evaluator, "execute")

    def test_get_tokens(self):
        """测试token提取"""
        if not EVALUATE_AVAILABLE:
            pytest.skip("Evaluate module not available")

        evaluator = F1Evaluate()
        tokens = evaluator._get_tokens("Hello World Test")

        assert tokens == ["hello", "world", "test"]

    def test_f1_score_calculation(self):
        """测试F1分数计算"""
        if not EVALUATE_AVAILABLE:
            pytest.skip("Evaluate module not available")

        evaluator = F1Evaluate()

        # 完全匹配
        score = evaluator._f1_score("hello world", "hello world")
        assert score == 1.0

        # 部分匹配
        score = evaluator._f1_score("hello world", "hello test")
        assert 0 < score < 1

        # 完全不匹配
        score = evaluator._f1_score("hello world", "test case")
        assert score == 0.0

    def test_f1_execute(self, sample_evaluation_data):
        """测试F1Evaluate执行"""
        if not EVALUATE_AVAILABLE:
            pytest.skip("Evaluate module not available")

        evaluator = F1Evaluate()

        with patch("builtins.print") as mock_print:
            result = evaluator.execute(sample_evaluation_data)

            # 验证返回原始数据
            assert result == sample_evaluation_data

            # 验证打印了F1分数
            mock_print.assert_called_once()
            call_args = str(mock_print.call_args)
            assert "F1" in call_args


@pytest.mark.unit
class TestRecallEvaluate:
    """测试RecallEvaluate类"""

    def test_recall_evaluate_initialization(self):
        """测试RecallEvaluate初始化"""
        if not EVALUATE_AVAILABLE:
            pytest.skip("Evaluate module not available")

        evaluator = RecallEvaluate()
        assert hasattr(evaluator, "_get_tokens")
        assert hasattr(evaluator, "_recall")

    def test_recall_calculation(self):
        """测试Recall计算"""
        if not EVALUATE_AVAILABLE:
            pytest.skip("Evaluate module not available")

        evaluator = RecallEvaluate()

        # 完全召回
        recall = evaluator._recall("hello world test", "hello world")
        assert recall == 1.0

        # 部分召回
        recall = evaluator._recall("hello", "hello world")
        assert recall == 0.5

        # 无召回
        recall = evaluator._recall("test", "hello world")
        assert recall == 0.0

    def test_recall_execute(self, sample_evaluation_data):
        """测试RecallEvaluate执行"""
        if not EVALUATE_AVAILABLE:
            pytest.skip("Evaluate module not available")

        evaluator = RecallEvaluate()

        with patch("builtins.print") as mock_print:
            result = evaluator.execute(sample_evaluation_data)

            assert result == sample_evaluation_data
            mock_print.assert_called_once()
            call_args = str(mock_print.call_args)
            assert "Recall" in call_args


@pytest.mark.unit
class TestBertRecallEvaluate:
    """测试BertRecallEvaluate类"""

    @patch("sage.libs.rag.evaluate.AutoTokenizer")
    @patch("sage.libs.rag.evaluate.AutoModel")
    def test_bert_recall_initialization(self, mock_model, mock_tokenizer):
        """测试BertRecallEvaluate初始化"""
        if not EVALUATE_AVAILABLE:
            pytest.skip("Evaluate module not available")

        # 模拟BERT模型和tokenizer
        mock_tokenizer.from_pretrained.return_value = Mock()
        mock_model.from_pretrained.return_value = Mock()

        evaluator = BertRecallEvaluate()

        assert evaluator.tokenizer is not None
        assert evaluator.model is not None
        mock_tokenizer.from_pretrained.assert_called_with("bert-base-uncased")
        mock_model.from_pretrained.assert_called_with("bert-base-uncased")

    @patch("sage.libs.rag.evaluate.AutoTokenizer")
    @patch("sage.libs.rag.evaluate.AutoModel")
    @patch("sage.libs.rag.evaluate.cosine_similarity")
    def test_bert_recall_execute(
        self,
        mock_cosine,
        mock_model_class,
        mock_tokenizer_class,
        sample_evaluation_data,
    ):
        """测试BertRecallEvaluate执行"""
        if not EVALUATE_AVAILABLE:
            pytest.skip("Evaluate module not available")

        # 模拟tokenizer
        mock_tokenizer = Mock()
        mock_tokenizer.return_value = {"input_ids": Mock(), "attention_mask": Mock()}
        mock_tokenizer_class.from_pretrained.return_value = mock_tokenizer

        # 模拟model
        mock_model = Mock()
        mock_output = Mock()
        mock_embeddings = Mock()
        # 返回两个embeddings，一个用于pred，一个用于gold
        mock_embeddings.detach.return_value.numpy.return_value = np.array(
            [[0.1, 0.2, 0.3], [0.4, 0.5, 0.6]]
        )
        mock_output.last_hidden_state.mean.return_value = mock_embeddings
        mock_model.return_value = mock_output
        mock_model_class.from_pretrained.return_value = mock_model

        # 模拟余弦相似度
        mock_cosine.return_value = np.array([[0.85]])

        evaluator = BertRecallEvaluate()

        with patch("builtins.print") as mock_print:
            result = evaluator.execute(sample_evaluation_data)

            assert result == sample_evaluation_data
            mock_print.assert_called_once()
            call_args = str(mock_print.call_args)
            assert "BertRecall" in call_args


@pytest.mark.unit
class TestRougeLEvaluate:
    """测试RougeLEvaluate类"""

    @patch("sage.libs.rag.evaluate.Rouge")
    def test_rouge_l_initialization(self, mock_rouge_class):
        """测试RougeLEvaluate初始化"""
        if not EVALUATE_AVAILABLE:
            pytest.skip("Evaluate module not available")

        mock_rouge_instance = Mock()
        mock_rouge_class.return_value = mock_rouge_instance

        evaluator = RougeLEvaluate()

        assert evaluator.rouge is not None
        mock_rouge_class.assert_called_once()

    @patch("sage.libs.rag.evaluate.Rouge")
    def test_rouge_l_execute(self, mock_rouge_class, sample_evaluation_data):
        """测试RougeLEvaluate执行"""
        if not EVALUATE_AVAILABLE:
            pytest.skip("Evaluate module not available")

        # 模拟Rouge结果
        mock_rouge_instance = Mock()
        mock_rouge_instance.get_scores.return_value = [{"rouge-l": {"f": 0.75}}]
        mock_rouge_class.return_value = mock_rouge_instance

        evaluator = RougeLEvaluate()

        with patch("builtins.print") as mock_print:
            result = evaluator.execute(sample_evaluation_data)

            assert result == sample_evaluation_data
            mock_print.assert_called_once()
            call_args = str(mock_print.call_args)
            assert "ROUGE-L" in call_args


@pytest.mark.unit
class TestBRSEvaluate:
    """测试BRSEvaluate类"""

    def test_brs_evaluate_initialization(self):
        """测试BRSEvaluate初始化"""
        if not EVALUATE_AVAILABLE:
            pytest.skip("Evaluate module not available")

        evaluator = BRSEvaluate()
        assert hasattr(evaluator, "execute")

    def test_brs_execute(self, sample_evaluation_data):
        """测试BRSEvaluate执行"""
        if not EVALUATE_AVAILABLE:
            pytest.skip("Evaluate module not available")

        evaluator = BRSEvaluate()

        with patch("builtins.print") as mock_print:
            result = evaluator.execute(sample_evaluation_data)

            assert result == sample_evaluation_data
            mock_print.assert_called_once()
            call_args = str(mock_print.call_args)
            assert "BRS" in call_args


@pytest.mark.unit
class TestAccuracyEvaluate:
    """测试AccuracyEvaluate类"""

    def test_accuracy_evaluate_initialization(self):
        """测试AccuracyEvaluate初始化"""
        if not EVALUATE_AVAILABLE:
            pytest.skip("Evaluate module not available")

        evaluator = AccuracyEvaluate()
        assert hasattr(evaluator, "execute")

    def test_accuracy_execute(self, sample_evaluation_data):
        """测试AccuracyEvaluate执行"""
        if not EVALUATE_AVAILABLE:
            pytest.skip("Evaluate module not available")

        evaluator = AccuracyEvaluate()

        with patch("builtins.print") as mock_print:
            result = evaluator.execute(sample_evaluation_data)

            assert result == sample_evaluation_data
            mock_print.assert_called_once()
            call_args = str(mock_print.call_args)
            assert "Acc" in call_args


@pytest.mark.unit
class TestTokenCountEvaluate:
    """测试TokenCountEvaluate类"""

    def test_token_count_evaluate_initialization(self):
        """测试TokenCountEvaluate初始化"""
        if not EVALUATE_AVAILABLE:
            pytest.skip("Evaluate module not available")

        evaluator = TokenCountEvaluate()
        assert hasattr(evaluator, "execute")

    def test_token_count_execute(self, sample_evaluation_data):
        """测试TokenCountEvaluate执行"""
        if not EVALUATE_AVAILABLE:
            pytest.skip("Evaluate module not available")

        evaluator = TokenCountEvaluate()

        with patch("builtins.print") as mock_print:
            result = evaluator.execute(sample_evaluation_data)

            assert result == sample_evaluation_data
            mock_print.assert_called_once()
            call_args = str(mock_print.call_args)
            assert "Token Count" in call_args


@pytest.mark.unit
class TestLatencyEvaluate:
    """测试LatencyEvaluate类"""

    def test_latency_evaluate_initialization(self):
        """测试LatencyEvaluate初始化"""
        if not EVALUATE_AVAILABLE:
            pytest.skip("Evaluate module not available")

        evaluator = LatencyEvaluate()
        assert hasattr(evaluator, "execute")

    def test_latency_execute(self, sample_evaluation_data):
        """测试LatencyEvaluate执行"""
        if not EVALUATE_AVAILABLE:
            pytest.skip("Evaluate module not available")

        evaluator = LatencyEvaluate()

        with patch("builtins.print") as mock_print:
            result = evaluator.execute(sample_evaluation_data)

            assert result == sample_evaluation_data
            mock_print.assert_called_once()
            call_args = str(mock_print.call_args)
            assert "Latency" in call_args


@pytest.mark.unit
class TestContextRecallEvaluate:
    """测试ContextRecallEvaluate类"""

    def test_context_recall_evaluate_initialization(self):
        """测试ContextRecallEvaluate初始化"""
        if not EVALUATE_AVAILABLE:
            pytest.skip("Evaluate module not available")

        evaluator = ContextRecallEvaluate()
        assert hasattr(evaluator, "execute")

    def test_context_recall_execute(self, sample_evaluation_data):
        """测试ContextRecallEvaluate执行"""
        if not EVALUATE_AVAILABLE:
            pytest.skip("Evaluate module not available")

        evaluator = ContextRecallEvaluate()

        # ContextRecallEvaluate需要metadata字段
        test_data = sample_evaluation_data.copy()
        test_data["metadata"] = {
            "supporting_facts": {"sent_id": [0, 1]},
            "retrieved_contexts": [
                {"content": "机器学习是人工智能的子领域", "sent_id": 0},
                {"content": "它专注于算法的开发", "sent_id": 1},
            ],
        }

        with patch("builtins.print") as mock_print:
            result = evaluator.execute(test_data)

            assert result == test_data
            mock_print.assert_called_once()
            call_args = str(mock_print.call_args)
            assert "Context Recall" in call_args


@pytest.mark.unit
class TestCompressionRateEvaluate:
    """测试CompressionRateEvaluate类"""

    def test_compression_rate_evaluate_initialization(self):
        """测试CompressionRateEvaluate初始化"""
        if not EVALUATE_AVAILABLE:
            pytest.skip("Evaluate module not available")

        evaluator = CompressionRateEvaluate()
        assert hasattr(evaluator, "execute")

    def test_compression_rate_execute(self):
        """测试CompressionRateEvaluate基本执行功能"""
        if not EVALUATE_AVAILABLE:
            pytest.skip("Evaluate module not available")

        evaluator = CompressionRateEvaluate()

        test_data = {
            "query": "What is artificial intelligence?",
            "generated": "AI is a field of computer science.",
            "references": ["Artificial intelligence is the simulation of human intelligence."],
            "retrieved_docs": ["Original document content about AI"],
            "refined_docs": ["Compressed document content"],
        }

        with patch("builtins.print") as mock_print:
            result = evaluator.execute(test_data)

            assert result == test_data
            mock_print.assert_called_once()
            call_args = str(mock_print.call_args)
            assert "Compression Rate" in call_args

    def test_compression_rate_execute_with_empty_docs(self):
        """测试CompressionRateEvaluate在空文档情况下的执行"""
        if not EVALUATE_AVAILABLE:
            pytest.skip("Evaluate module not available")

        evaluator = CompressionRateEvaluate()

        test_data = {
            "query": "What is machine learning?",
            "generated": "Machine learning is a subset of AI.",
            "references": ["Machine learning is a method of data analysis."],
            "retrieved_docs": [],
            "refined_docs": [],
        }

        with patch("builtins.print") as mock_print:
            result = evaluator.execute(test_data)

            assert result == test_data
            mock_print.assert_called_once()
            call_args = str(mock_print.call_args)
            assert "Compression Rate" in call_args
            assert "0.00" in call_args

    def test_compression_rate_calculate_correctly(self):
        """Test CompressionRateEvaluate compression rate calculation accuracy"""
        if not EVALUATE_AVAILABLE:
            pytest.skip("Evaluate module not available")

        evaluator = CompressionRateEvaluate()

        # Test specific compression rate calculation
        test_data = {
            "query": "What is deep learning?",
            "generated": "Deep learning uses neural networks.",
            "references": ["Deep learning is a machine learning technique."],
            "retrieval_docs": [
                "Original document containing ten words about deep learning neural networks technology"
            ],  # 11 tokens
            "refining_docs": ["Compressed neural networks document"],  # 4 tokens
        }

        with patch("builtins.print") as mock_print:
            result = evaluator.execute(test_data)

            assert result == test_data
            mock_print.assert_called_once()
            call_args = str(mock_print.call_args)
            assert "Compression Rate" in call_args
            # Compression rate should be 11/4 = 2.75
            assert "2.75" in call_args


@pytest.mark.integration
class TestEvaluateIntegration:
    """评估模块集成测试"""

    def test_multiple_evaluators_pipeline(self, sample_evaluation_data):
        """测试多个评估器管道"""
        if not EVALUATE_AVAILABLE:
            pytest.skip("Evaluate module not available")

        # 创建评估器链
        evaluators = [F1Evaluate(), RecallEvaluate(), BRSEvaluate(), AccuracyEvaluate()]

        result = sample_evaluation_data

        with patch("builtins.print"):
            for evaluator in evaluators:
                result = evaluator.execute(result)

        # 数据应该在管道中保持不变
        assert result == sample_evaluation_data

    def test_evaluators_with_different_data_formats(self):
        """测试不同数据格式的评估器"""
        if not EVALUATE_AVAILABLE:
            pytest.skip("Evaluate module not available")

        # 测试数据格式1：标准格式
        data1 = {
            "query": "测试问题1",
            "generated": "生成回答1",
            "references": ["参考答案1", "参考答案2"],
        }

        # 测试数据格式2：无参考答案
        data2 = {"query": "测试问题2", "generated": "生成回答2", "references": []}

        evaluator = F1Evaluate()

        with patch("builtins.print"):
            result1 = evaluator.execute(data1)
            result2 = evaluator.execute(data2)

        assert result1 == data1
        assert result2 == data2


@pytest.mark.slow
class TestEvaluatePerformance:
    """评估性能测试"""

    def test_large_data_evaluation(self):
        """测试大数据量评估"""
        if not EVALUATE_AVAILABLE:
            pytest.skip("Evaluate module not available")

        # 创建大量数据
        large_data = {
            "query": "性能测试问题",
            "generated": " ".join([f"词{i}" for i in range(1000)]),
            "references": [" ".join([f"参考词{i}" for i in range(500)])],
        }

        evaluator = F1Evaluate()

        import time

        start_time = time.time()

        with patch("builtins.print"):
            result = evaluator.execute(large_data)

        end_time = time.time()

        # 验证结果正确性
        assert result == large_data

        # 验证性能（应该在合理时间内完成）
        assert end_time - start_time < 5.0  # 应该在5秒内完成


@pytest.mark.unit
class TestEvaluateFallback:
    """评估模块降级测试"""

    def test_evaluate_module_fallback(self):
        """测试评估模块降级"""

        # 模拟评估器基类
        class MockEvaluator:
            def __init__(self, name):
                self.name = name

            def execute(self, data):
                print(f"[{self.name}] : 0.8500")
                return data

        evaluator = MockEvaluator("MockF1")
        data = {"query": "test", "generated": "answer", "references": ["ref"]}

        with patch("builtins.print") as mock_print:
            result = evaluator.execute(data)

            assert result == data
            mock_print.assert_called_once_with("[MockF1] : 0.8500")

    def test_basic_evaluation_concepts(self):
        """测试基本评估概念"""

        # 测试基本的F1计算逻辑
        def simple_f1(pred_tokens, ref_tokens):
            pred_set = set(pred_tokens)
            ref_set = set(ref_tokens)

            if not pred_set and not ref_set:
                return 1.0
            if not pred_set or not ref_set:
                return 0.0

            intersection = pred_set & ref_set
            precision = len(intersection) / len(pred_set)
            recall = len(intersection) / len(ref_set)

            if precision + recall == 0:
                return 0.0

            return 2 * precision * recall / (precision + recall)

        # 测试完全匹配
        f1 = simple_f1(["hello", "world"], ["hello", "world"])
        assert f1 == 1.0

        # 测试部分匹配
        f1 = simple_f1(["hello", "test"], ["hello", "world"])
        assert 0 < f1 < 1

        # 测试无匹配
        f1 = simple_f1(["test"], ["hello", "world"])
        assert 0 <= f1 < 1<|MERGE_RESOLUTION|>--- conflicted
+++ resolved
@@ -277,15 +277,8 @@
 
         # _normalize_data 对字典直接返回
         assert isinstance(result, dict)
-<<<<<<< HEAD
         assert result["query"] == "Who has the highest goals in world football?"
         assert len(result["references"]) == 2
-=======
-        assert result["question"]["query"] == "Who has the highest goals in world football?"
-        assert result["results"] == [{"text": "some retrieval result"}]
-        assert result["generated"].startswith("The highest goalscorer in FIFA World Cup history")
-        assert result["references"] == []
->>>>>>> 70de1695
 
     def test_normalize_data_with_openai_generator_tuple(self):
         """测试OpenAIGenerator输出的tuple格式（实际pipeline数据格式）"""
@@ -301,13 +294,8 @@
 
         # tuple输入转换为字典
         assert isinstance(result, dict)
-<<<<<<< HEAD
         assert result["query"] == "Who has the highest goals in world football?"
         assert result["generated"] == "Gerd Müller"
-=======
-        assert result["question"]["query"] == "Who has the highest goals in world football?"
-        assert result["generated"] == "  Gerd Müller"
->>>>>>> 70de1695
         assert result["references"] == []
 
     def test_normalize_data_references_priority(self):
