--- conflicted
+++ resolved
@@ -1,10 +1,6 @@
 """Version information for sage-libs package."""
 
 # 独立硬编码版本
-<<<<<<< HEAD
-__version__ = "0.1.8.8"
-=======
 __version__ = "0.1.9.1"
->>>>>>> 72ec833e
 __author__ = "IntelliStream Team"
 __email__ = "shuhao_zhang@hust.edu.cn"