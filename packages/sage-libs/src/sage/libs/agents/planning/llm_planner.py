# sage/libs/agents/planning/llm_planner.py
from __future__ import annotations

import json
import re
from typing import Any, Dict, List, Optional, Tuple

from sage.common.utils.logging.custom_logger import CustomLogger
from sage.core.api.function.map_function import MapFunction
from sage.common.utils.logging.custom_logger import CustomLogger

PlanStep = Dict[
    str, Any
]  # MCP风格：{"type":"tool","name":"...","arguments":{...}} | {"type":"reply","text":"..."}


def _top_k_tools(
    user_query: str, tools: Dict[str, Dict[str, Any]], k: int = 6
) -> Dict[str, Dict[str, Any]]:
    """基于 name/description 的匹配."""
    uq = user_query.lower()
    scored: List[Tuple[str, float]] = []
    for name, meta in tools.items():
        txt = (name + " " + str(meta.get("description", ""))).lower()
        score = 0.0
        for token in re.findall(r"[a-zA-Z0-9_]+", uq):
            if token in txt:
                score += 1.0
        if name.lower() in uq:
            score += 1.5
        scored.append((name, score))
    scored.sort(key=lambda x: x[1], reverse=True)
    keep = [n for n, s in scored[:k] if s > 0] or list(tools.keys())[
        : min(k, len(tools))
    ]
    return {n: tools[n] for n in keep}


def _build_prompt(
    profile_system_prompt: str, user_query: str, tools_subset: Dict[str, Dict[str, Any]]
) -> str:
    """
    把 Profile + 用户问题 + 工具清单 拼成一个强约束提示词，只允许输出 JSON。
    工具清单需包含 MCP 三要素：name/description/input_schema
    """
    tool_list = [
        {
            "name": name,
            "description": meta.get("description", ""),
            "input_schema": meta.get("input_schema", {}),
        }
        for name, meta in tools_subset.items()
    ]
    # 只输出 JSON，且必须是数组
    return f"""<SYSTEM>
You are a planning module. Produce a plan as a JSON array of steps.
Each step is EITHER:
  1) A tool call: {{"type":"tool","name":"<tool_name>","arguments":{{...}}}}
  2) A final reply: {{"type":"reply","text":"..."}}

Rules:
- Always call at least one tool before replying when tools are provided.
- Use ONLY the provided tools (names & schemas below).
- Arguments MUST follow the JSON Schema of the selected tool.
- Return ONLY the JSON array. Do NOT include extra text, code fences, or explanations.
- Keep steps concise. Conclude with a reply step once done.

</SYSTEM>

<PROFILE>
{profile_system_prompt}
</PROFILE>

<USER_QUERY>
{user_query}
</USER_QUERY>

<AVAILABLE_TOOLS>
{json.dumps(tool_list, ensure_ascii=False)}
</AVAILABLE_TOOLS>

Output: JSON array only.
"""


def _strip_code_fences(text: str) -> str:
    t = text.strip()
    if t.startswith("```"):
        # ```json ... ``` or ``` ...
        t = t[3:]
        # 去掉语言标记
        if "\n" in t:
            t = t.split("\n", 1)[1]
        if t.endswith("```"):
            t = t[:-3]
    return t.strip()


def _coerce_json_array(text: str) -> Optional[List[Any]]:
    """
    容错解析：优先直接 loads；失败时尝试截取第一个 '[' 到最后一个 ']' 之间的内容。
    """
    t = _strip_code_fences(text)

    # 方法1：直接解析
    try:
        data = json.loads(t)
        if isinstance(data, list):
            return data
    except Exception:
        pass

    # 方法2：尝试在文本中捕捉一个 JSON 数组
    try:
        start = t.find("[")
        end = t.rfind("]")
        if start != -1 and end != -1 and end > start:
            snippet = t[start : end + 1]
            data = json.loads(snippet)
            if isinstance(data, list):
                return data
    except Exception:
        pass

    # 方法3：尝试使用正则表达式提取 JSON
    try:
        import re

        json_pattern = r"\[(?:[^[\]]*|\[[^\]]*\])*\]"
        matches = re.findall(json_pattern, t, re.DOTALL)
        for match in matches:
            try:
                data = json.loads(match)
                if isinstance(data, list):
                    return data
            except:
                continue
    except Exception:
        pass

    return None


def _validate_steps(
    steps: List[Dict[str, Any]], tools: Dict[str, Dict[str, Any]]
) -> List[PlanStep]:
    """
    轻量校验：结构正确性 + 工具是否存在 + 必填参数是否齐全（基于 schema.required）。
    不通过时，直接过滤掉错误步；
    """
    valid: List[PlanStep] = []
    for step in steps:
        if not isinstance(step, dict) or "type" not in step:
            continue

        if step["type"] == "reply":
            if isinstance(step.get("text"), str) and step["text"].strip():
                valid.append({"type": "reply", "text": step["text"].strip()})
            continue

        if step["type"] == "tool":
            name = step.get("name")
            args = step.get("arguments", {})
            if (
                not isinstance(name, str)
                or name not in tools
                or not isinstance(args, dict)
            ):
                continue

            # 基于 MCP input_schema 的必填项检查
            schema = tools[name].get("input_schema") or {}
            req = schema.get("required") or []
            if all(k in args for k in req):
                valid.append({"type": "tool", "name": name, "arguments": args})
            # 若缺少必填参数，丢弃该步（可扩展为“补齐参数”的对话步骤）
            continue
    # 保底：没有可执行步时，加一个 reply
    if not valid:
        valid = [{"type": "reply", "text": "（计划不可用）"}]
    return valid


class LLMPlanner(MapFunction):
    """
    用.rag.generator 中的 Generator（OpenAIGenerator / HFGenerator）产出 MCP 风格计划。
    统一接口：plan(profile_prompt, user_query, tools) -> List[PlanStep]
    """

    def __init__(
        self,
        generator,
        max_steps: int = 6,
        enable_repair: bool = True,
        topk_tools: int = 6,
    ):
        """
        :param generator: 你的 OpenAIGenerator 或 HFGenerator 实例（具备 .execute([user_query, prompt])）
        :param max_steps: 返回的最大步骤数
        :param enable_repair: 当 JSON 解析失败时，是否自动修复一次
        :param topk_tools: 传给模型的工具子集大小（减小提示长度与跑偏率）
        """
        self.generator = generator
        self.max_steps = max_steps
        self.enable_repair = enable_repair
        self.topk_tools = topk_tools
        self.logger = CustomLogger([("console", "INFO")], name="LLMPlanner")

    def _ask_llm(self, prompt: str, user_query: str) -> str:
        messages = [
            {"role": "system", "content": prompt},
            {"role": "user", "content": user_query},
        ]
        _, out = self.generator.execute([user_query, messages])
        return out

    def plan(
        self,
        profile_system_prompt: str,
        user_query: str,
        tools: Dict[str, Dict[str, Any]],
    ) -> List[PlanStep]:
        # 1) 缩小工具集合，减少上下文
        tools_subset = _top_k_tools(user_query, tools, k=self.topk_tools)

        # 2) 首次请求
        prompt = _build_prompt(profile_system_prompt, user_query, tools_subset)
        out = self._ask_llm(prompt, user_query)
        steps = _coerce_json_array(out)

        # 调试信息：记录原始输出
        if steps is None:
            self.logger.debug(f"🐛 Debug: 无法解析计划 JSON。原始输出:\n{out[:500]}...")

        # 3) 自动修复（仅一次）
        if steps is None and self.enable_repair:
            repair_prompt = (
                "Your output was invalid. Return ONLY a JSON array of steps. No prose, no fences.\n"
                'Example: [{"type":"tool","name":"...","arguments":{...}}, {"type":"reply","text":"..."}]'
            )
            _, out2 = self.generator.execute(
                [user_query, repair_prompt + "\n\nPrevious output:\n" + out]
            )
            steps = _coerce_json_array(out2)

            # 调试信息：记录修复后的输出
            if steps is None:
<<<<<<< HEAD
                self.logger.debug(
                    f"🐛 Debug: 修复后仍无法解析 JSON。修复输出:\n{out2[:500]}..."
                )
=======
                self.logger.debug(f"🐛 Debug: 修复后仍无法解析 JSON。修复输出:\n{out2[:500]}...")
>>>>>>> d6d2265e

        # 4) 兜底：若仍无法解析，直接把原文作为 reply
        if steps is None:
            self.logger.debug(f"🐛 Debug: 使用兜底策略，返回原文作为回复")
            return [{"type": "reply", "text": out.strip()[:2000]}][: self.max_steps]

        # 5) 轻量合法化（结构+必填参数）
        steps = _validate_steps(steps, tools_subset)

        # 6) 截断并返回
        return steps[: self.max_steps]

    def _tools_to_manifest(self, tools_like: Any) -> Dict[str, Dict[str, Any]]:
        """
        支持：
        - 直接传工具清单 dict[str, {description,input_schema}]
        - 传 MCPRegistry 实例（具备 .describe()）
        """
        if isinstance(tools_like, dict):
            return tools_like
        if hasattr(tools_like, "describe") and callable(
            getattr(tools_like, "describe")
        ):
            return tools_like.describe()
        raise TypeError(
            "LLMPlanner expects `tools` as a dict manifest or an object with .describe()."
        )

    def execute(self, data: Any) -> List[PlanStep]:
        """
        统一入口，支持以下输入形态（任选其一）：
        1) dict：
           {
             "profile_prompt" | "profile_system_prompt": str,
             "user_query" | "query": str,
             "tools" | "registry": dict 或 具备 .describe() 的对象,
             # 可选： "topk": int    # 仅本次调用的临时 top-k 覆写
           }

        2) 三元组：(profile_prompt: str, user_query: str, tools_or_registry)

        返回：List[PlanStep]
        """
        # --- 形态 1：dict ---
        if isinstance(data, dict):
            profile_prompt = data.get("profile_prompt") or data.get(
                "profile_system_prompt"
            )
            user_query = data.get("user_query") or data.get("query")
            tools_like = data.get("tools") or data.get("registry")
            if (
                not isinstance(profile_prompt, str)
                or not isinstance(user_query, str)
                or tools_like is None
            ):
                raise ValueError(
                    "LLMPlanner.execute(dict) requires 'profile_prompt' (or 'profile_system_prompt'), "
                    "'user_query' (or 'query'), and 'tools' (or 'registry')."
                )

            # 临时 top-k 覆写（不修改实例字段）
            original_topk = self.topk_tools
            if "topk" in data:
                if not isinstance(data["topk"], int) or data["topk"] <= 0:
                    raise ValueError("'topk' must be a positive int.")
                self.topk_tools = data["topk"]

            try:
                tools_manifest = self._tools_to_manifest(tools_like)
                return self.plan(profile_prompt, user_query, tools_manifest)
            finally:
                # 还原
                self.topk_tools = original_topk

        # --- 形态 2：三元组 ---
        if isinstance(data, tuple) and len(data) == 3:
            profile_prompt, user_query, tools_like = data
            if not isinstance(profile_prompt, str) or not isinstance(user_query, str):
                raise TypeError("Tuple form must be (str, str, tools_or_registry).")
            tools_manifest = self._tools_to_manifest(tools_like)
            return self.plan(profile_prompt, user_query, tools_manifest)

        raise TypeError(
            "LLMPlanner.execute expects either a dict with keys "
            "('profile_prompt'/'profile_system_prompt', 'user_query'/'query', 'tools'/'registry') "
            "or a tuple (profile_prompt, user_query, tools_or_registry)."
        )<|MERGE_RESOLUTION|>--- conflicted
+++ resolved
@@ -5,7 +5,6 @@
 import re
 from typing import Any, Dict, List, Optional, Tuple
 
-from sage.common.utils.logging.custom_logger import CustomLogger
 from sage.core.api.function.map_function import MapFunction
 from sage.common.utils.logging.custom_logger import CustomLogger
 
@@ -245,13 +244,7 @@
 
             # 调试信息：记录修复后的输出
             if steps is None:
-<<<<<<< HEAD
-                self.logger.debug(
-                    f"🐛 Debug: 修复后仍无法解析 JSON。修复输出:\n{out2[:500]}..."
-                )
-=======
                 self.logger.debug(f"🐛 Debug: 修复后仍无法解析 JSON。修复输出:\n{out2[:500]}...")
->>>>>>> d6d2265e
 
         # 4) 兜底：若仍无法解析，直接把原文作为 reply
         if steps is None:
