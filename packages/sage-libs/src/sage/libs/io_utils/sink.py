from sage.common.utils.logging.custom_logger import CustomLogger
import logging
import os
from typing import Any, List, Tuple, Type, Union

from sage.common.config.output_paths import get_output_file
from sage.common.utils.logging.custom_logger import CustomLogger
from sage.core.api.function.sink_function import SinkFunction


class TerminalSink(SinkFunction):

    def __init__(self, config: dict = None, **kwargs):
        super().__init__(**kwargs)
        self.config = config

    def execute(self, data: Tuple[str, str]):
        question, answer = data

        self.logger.info(
            f"Executing {self.__class__.__name__} [Q] Question :{question}"
        )
        self.logger.info(f"Executing {self.__class__.__name__} [A] Answer :{answer}")
<<<<<<< HEAD
        self.logger.info(
            f"[{self.__class__.__name__}]: \033[96m[Q] Question :{question}\033[0m"
        )

        self.logger.info(
            f"[{self.__class__.__name__}]: \033[92m[A] Answer :{answer}\033[0m"
        )
=======
        self.logger.info(f"[{self.__class__.__name__}]: \033[96m[Q] Question :{question}\033[0m")

        self.logger.info(f"[{self.__class__.__name__}]: \033[92m[A] Answer :{answer}\033[0m")
>>>>>>> d6d2265e


class RetriveSink(SinkFunction):

    def __init__(self, config: dict = None, **kwargs):
        super().__init__(**kwargs)
        self.config = config

    def execute(self, data: Tuple[str, List[str]]):
        question, chunks = data

        self.logger.info(f"\033[96m[Q] Question :{question}\033[0m")

        self.logger.info(f"\033[92m[A] Chunks :{chunks}\033[0m")


class FileSink(SinkFunction):
    def __init__(self, config: dict = None, **kwargs):
        super().__init__(**kwargs)

        file_path = (
            config.get("file_path", "qa_output.txt") if config else "qa_output.txt"
        )
        self.config = config

        # 判断路径类型并处理
        if os.path.isabs(file_path):
            # 绝对路径：直接使用
            self.file_path = file_path
            # 确保目录存在
            os.makedirs(os.path.dirname(file_path), exist_ok=True)
        else:
            # 相对路径：使用统一的.sage/output目录
            self.file_path = str(get_output_file(file_path))

        # 创建或清空文件
        with open(self.file_path, "w", encoding="utf-8") as f:
            f.write("=== QA Output Log ===\n")

    def execute(self, data: Tuple[str, str]):
        # 添加详细的日志记录
        self.logger.info(f"FileSink.execute called with data: {data}")
        self.logger.info(f"Data type: {type(data)}")

        if not isinstance(data, tuple) or len(data) != 2:
            self.logger.error(f"FileSink expected tuple of 2 elements, got: {data}")
            return

        question, answer = data

        # 确保数据是字符串类型
        if not isinstance(question, str) or not isinstance(answer, str):
            self.logger.error(
                f"FileSink expected string tuple, got question: {type(question)}, answer: {type(answer)}"
            )
            return

        self.logger.info(f"Writing QA pair to file {self.file_path}")
        self.logger.info(
            f"Question: {question[:100]}..."
            if len(question) > 100
            else f"Question: {question}"
        )
        self.logger.info(
            f"Answer: {answer[:100]}..." if len(answer) > 100 else f"Answer: {answer}"
        )

        with open(self.file_path, "a", encoding="utf-8") as f:
            f.write("[Q] Question: " + question + "\n")
            f.write("[A] Answer  : " + answer + "\n")
            f.write("-" * 40 + "\n")
        self.logger.info(f"Data successfully written to file: {self.file_path}")


class MemWriteSink(SinkFunction):
    def __init__(self, config: dict = None, **kwargs):
        super().__init__(**kwargs)
        self.config = config
        # 从配置获取文件路径，默认为 'mem_output.txt'
        file_path = (
            self.config.get("file_path", "mem_output.txt")
            if config
            else "mem_output.txt"
        )

        # 使用统一的.sage/output目录
        if os.path.isabs(file_path):
            self.file_path = file_path
        else:
            self.file_path = str(get_output_file(file_path))

        self.counter = 0  # 全局字符串计数器

        # 初始化文件并写入标题
        with open(self.file_path, "w", encoding="utf-8") as f:
            f.write("=== Memory String Log ===\n")

    def execute(self, data: Union[str, List[str], Tuple[str, str]]):
        # 解析输入数据为字符串列表
        input_data = data
        strings = self._parse_input(input_data)

        # 追加写入文件
        with open(self.file_path, "a", encoding="utf-8") as f:
            for s in strings:
                self.counter += 1
                f.write(f"[{self.counter}] {s}\n")
            f.write("-" * 40 + "\n")  # 写入分隔线

    def _parse_input(self, input_data):
        """将不同格式的输入统一解析为字符串列表"""
        if isinstance(input_data, str):
            return [input_data]
        elif isinstance(input_data, list):
            return input_data
        elif isinstance(input_data, tuple):
            # 展平元组中的所有字符串
            return [item for item in input_data if isinstance(item, str)]
        else:
            # 其他类型转换为字符串
            return [str(input_data)]


class PrintSink(SinkFunction):
    """
    简洁的打印汇聚函数 - 提供便捷的datastream.self.logger.info()支持

    支持多种数据格式的智能打印，自动检测数据类型并格式化输出
    """

    def __init__(
        self,
        prefix: str = "",
        separator: str = " | ",
        colored: bool = True,
        quiet: bool = False,
        **kwargs,
    ):
        super().__init__(**kwargs)
        self.prefix = prefix
        self.separator = separator
        self.colored = colored
        self.quiet = quiet
        self._print_logger = logging.getLogger(__name__)
        self.first_output = True

    def execute(self, data: Any) -> None:
        """
        智能打印数据，支持多种数据格式

        Args:
            data: 任意类型的输入数据
        """
        formatted_output = self._format_data(data)

        if self.prefix:
            output = f"{self.prefix}{self.separator}{formatted_output}"
        else:
            output = formatted_output

        if self.first_output and not self.quiet:
            self.logger.info(f"First output: {output}")
            self.logger.info(
                "Streaming started! Further outputs are logged. Check logs for detailed stream processing results."
            )
        elif not self.first_output and not self.quiet:
            # 后续输出只记录到日志
            pass
        else:
            # quiet模式或第一次输出时正常打印
            self.logger.info(output)

        # 输出到日志
        self._print_logger.debug(f"PrintSink output: {output}")

        self.first_output = False

    def _format_data(self, data: Any) -> str:
        """格式化数据为可读字符串"""

        # 处理问答对 (question, answer)
        if isinstance(data, tuple) and len(data) == 2:
            if all(isinstance(item, str) for item in data):
                question, answer = data
                if self.colored:
                    return f"\033[96m[Q] {question}\033[0m\n\033[92m[A] {answer}\033[0m"
                else:
                    return f"[Q] {question}\n[A] {answer}"

        # 处理检索结果 (question, chunks)
        if isinstance(data, tuple) and len(data) == 2:
            question, chunks = data
            if isinstance(question, str) and isinstance(chunks, list):
                if self.colored:
                    chunks_str = "\n".join([f"  - {chunk}" for chunk in chunks])
                    return f"\033[96m[Q] {question}\033[0m\n\033[93m[Chunks]\033[0m\n{chunks_str}"
                else:
                    chunks_str = "\n".join([f"  - {chunk}" for chunk in chunks])
                    return f"[Q] {question}\n[Chunks]\n{chunks_str}"

        # 处理字符串列表
        if isinstance(data, list):
            if all(isinstance(item, str) for item in data):
                return "\n".join([f"  - {item}" for item in data])
            else:
                return "\n".join([f"  - {str(item)}" for item in data])

        # 处理字典
        if isinstance(data, dict):
            items = []
            for key, value in data.items():
                if self.colored:
                    items.append(f"\033[94m{key}\033[0m: {value}")
                else:
                    items.append(f"{key}: {value}")
            return "\n".join(items)

        # 处理其他类型，直接转换为字符串
        return str(data)<|MERGE_RESOLUTION|>--- conflicted
+++ resolved
@@ -4,7 +4,6 @@
 from typing import Any, List, Tuple, Type, Union
 
 from sage.common.config.output_paths import get_output_file
-from sage.common.utils.logging.custom_logger import CustomLogger
 from sage.core.api.function.sink_function import SinkFunction
 
 
@@ -21,19 +20,9 @@
             f"Executing {self.__class__.__name__} [Q] Question :{question}"
         )
         self.logger.info(f"Executing {self.__class__.__name__} [A] Answer :{answer}")
-<<<<<<< HEAD
-        self.logger.info(
-            f"[{self.__class__.__name__}]: \033[96m[Q] Question :{question}\033[0m"
-        )
-
-        self.logger.info(
-            f"[{self.__class__.__name__}]: \033[92m[A] Answer :{answer}\033[0m"
-        )
-=======
         self.logger.info(f"[{self.__class__.__name__}]: \033[96m[Q] Question :{question}\033[0m")
 
         self.logger.info(f"[{self.__class__.__name__}]: \033[92m[A] Answer :{answer}\033[0m")
->>>>>>> d6d2265e
 
 
 class RetriveSink(SinkFunction):
