import json
import os
import time
from typing import Any, Dict, List, Tuple

from sage.common.config.output_paths import get_states_file
from sage.kernel.api.function.map_function import MapFunction
from sage.libs.utils.huggingface import HFClient
from sage.libs.utils.openaiclient import OpenAIClient


class OpenAIGenerator(MapFunction):
    """
    生成节点：调用 OpenAI-Compatible / VLLM / DashScope 等端点。

    调用方式::
        sub_conf = config["generator"]["vllm"]   # <- 单端点子配置
        gen = OpenAIGenerator(sub_conf)

    其中 `sub_conf` 结构示例::

        {
          "method":     "openai",
          "model_name": "gpt-4o-mini",
          "base_url":   "http://localhost:8000/v1",
          "api_key":    "xxx",
          "seed":       42
        }
    """

    def __init__(self, config: dict, enable_profile=False, **kwargs):
        super().__init__(**kwargs)

        # 直接持有子配置
        self.config = config
        self.enable_profile = enable_profile

        # 实例化模型
        # API key 优先级: 配置文件 > OPENAI_API_KEY > ALIBABA_API_KEY
        api_key = (
            self.config["api_key"]
            or os.getenv("OPENAI_API_KEY")
            or os.getenv("ALIBABA_API_KEY")
        )
        self.model = OpenAIClient(
            model_name=self.config["model_name"],
            base_url=self.config["base_url"],
            api_key=api_key,
            seed=self.config.get("seed", 42),
        )
        self.num = 1

        # 只有启用profile时才设置数据存储路径
        if self.enable_profile:
            # Use unified output path system
            self.data_base_path = str(get_states_file("dummy", "generator_data").parent)
            os.makedirs(self.data_base_path, exist_ok=True)
            self.data_records = []

    def _save_data_record(self, query, prompt, response):
        """保存生成数据记录"""
        if not self.enable_profile:
            return

        record = {
            "timestamp": time.time(),
            "query": query,
            "prompt": prompt,
            "response": response,
            "model_name": self.config["model_name"],
        }
        self.data_records.append(record)
        self._persist_data_records()

    def _persist_data_records(self):
        """将数据记录持久化到文件"""
        if not self.enable_profile or not self.data_records:
            return

        timestamp = int(time.time())
        filename = f"generator_data_{timestamp}.json"
        path = os.path.join(self.data_base_path, filename)

        try:
            with open(path, "w", encoding="utf-8") as f:
                json.dump(self.data_records, f, ensure_ascii=False, indent=2)
            self.data_records = []
        except Exception as e:
            self.logger.error(f"Failed to persist data records: {e}")

    def execute(self, data: List[Any]) -> Dict[str, Any]:
        """
        输入 : [original_data, prompt]
        输出 : 完整的数据字典，包含 generated 字段

        prompt 可以是:
        - str: 普通字符串，将转换为 [{"role": "user", "content": prompt}]
        - list[dict]: 已格式化的消息列表，直接传递给 OpenAI API
        """
        # 解析输入数据
        if len(data) > 1:
            # 来自QAPromptor: [original_data, prompt]
            original_data = data[0]
            prompt = data[1]
        else:
            # 直接prompt输入: [prompt]
            original_data = {}
            prompt = data[0]

        # 提取user_query
        if isinstance(original_data, dict):
            user_query = original_data.get("query", "")
        else:
            user_query = None

        # 如果 prompt 是字符串，转换为标准消息格式
        if isinstance(prompt, str):
            messages = [{"role": "user", "content": prompt}]
        elif isinstance(prompt, list) and all(
            isinstance(item, dict) for item in prompt
        ):
            # 如果已经是消息列表格式，直接使用
            messages = prompt
        else:
            # 兜底处理：转换为字符串再构造消息
            messages = [{"role": "user", "content": str(prompt)}]

        # 记录生成时间
<<<<<<< HEAD
        response = self.model.generate(messages)
=======
        generate_start_time = time.time()
        
        # 准备生成参数（从配置中提取）
        generate_kwargs = {}
        
        # 支持的参数列表
        supported_params = [
            "max_tokens",
            "temperature", 
            "top_p",
            "enable_thinking",  # Qwen 特有参数：禁用思考过程输出
            "stream",
            "frequency_penalty",
            "n",
            "logprobs"
        ]
        
        # 从配置中提取参数并传递给 generate
        for param in supported_params:
            if param in self.config:
                generate_kwargs[param] = self.config[param]
        
        response = self.model.generate(messages, **generate_kwargs)
        generate_end_time = time.time()
        generate_time = generate_end_time - generate_start_time

>>>>>>> 56bc8751
        self.num += 1

        # 保存数据记录（只有enable_profile=True时才保存）
        if self.enable_profile:
            self._save_data_record(user_query, prompt, response)

        self.logger.info(f"[{self.__class__.__name__}] Response: {response}")

        # 构建完整的输出数据，保持上游数据（使用统一字段名）
        if isinstance(original_data, dict):
            result = dict(original_data)
            result["generated"] = response
            return result
        else:
            # 如果不是字典输入，返回最小格式
            return {
                "query": user_query or "",
                "generated": response
            }

    def __del__(self):
        """确保在对象销毁时保存所有未保存的记录"""
        if hasattr(self, "enable_profile") and self.enable_profile:
            try:
                self._persist_data_records()
            except Exception:
                pass


class HFGenerator(MapFunction):
    """
    HFGenerator is a generator rag that interfaces with a Hugging Face model
    to generate responses based on input data.
    """

    def __init__(self, config, **kwargs):
        """
        Initializes the HFGenerator instance with configuration parameters.

        :param config: Dictionary containing configuration for the generator, including
                       the method and model name.
        """
        super().__init__(**kwargs)
        self.config = config
        # Apply the generator model with the provided configuration
        self.model = HFClient(model_name=self.config["model_name"])

    def execute(self, data: list, **kwargs) -> Tuple[str, str]:
        """
        Executes the response generation using the configured Hugging Face model based on the input data.

        :param data: Data object containing a list of input data.
                     The expected format and the content of the data depend on the model's requirements.
        :param kwargs: Additional parameters for the model generation (e.g., temperature, max_tokens, etc.).

        :return: A Data object containing the generated response as a string.
        """
        # Generate the response from the Hugging Face model using the provided data and additional arguments
        user_query = data[0] if len(data) > 1 else None

        prompt = data[1] if len(data) > 1 else data

        response = self.model.generate(prompt, **kwargs)

        print(f"\033[32m[ {self.__class__.__name__}]: Response: {response}\033[0m ")

        # Return the generated response as a Data object
        self.logger.info(
            f"\033[32m[ {self.__class__.__name__}]: Response: {response}\033[0m "
        )

        return (user_query, response)<|MERGE_RESOLUTION|>--- conflicted
+++ resolved
@@ -126,9 +126,6 @@
             messages = [{"role": "user", "content": str(prompt)}]
 
         # 记录生成时间
-<<<<<<< HEAD
-        response = self.model.generate(messages)
-=======
         generate_start_time = time.time()
         
         # 准备生成参数（从配置中提取）
@@ -155,7 +152,6 @@
         generate_end_time = time.time()
         generate_time = generate_end_time - generate_start_time
 
->>>>>>> 56bc8751
         self.num += 1
 
         # 保存数据记录（只有enable_profile=True时才保存）
