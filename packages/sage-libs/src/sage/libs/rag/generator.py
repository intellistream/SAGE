--- conflicted
+++ resolved
@@ -7,7 +7,6 @@
 
 import yaml
 from sage.common.config.output_paths import get_states_file
-from sage.common.utils.logging.custom_logger import CustomLogger
 from sage.core.api.function.map_function import MapFunction
 from sage.libs.utils.huggingface import HFClient
 from sage.libs.utils.openaiclient import OpenAIClient
@@ -164,13 +163,7 @@
 
         response = self.model.generate(prompt, **kwargs)
 
-<<<<<<< HEAD
-        self.logger.info(
-            f"\033[32m[ {self.__class__.__name__}]: Response: {response}\033[0m "
-        )
-=======
         self.logger.info(f"\033[32m[ {self.__class__.__name__}]: Response: {response}\033[0m ")
->>>>>>> d6d2265e
 
         # Return the generated response as a Data object
         self.logger.info(
