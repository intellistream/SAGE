from sage.common.utils.logging.custom_logger import CustomLogger
import os
import time
import warnings
from typing import Any, Dict

import torch
from sage.common.utils.logging.custom_logger import CustomLogger

from .base.base_tool import BaseTool


class text_detector(BaseTool):
    def __init__(self):
        super().__init__(
            tool_name="Text_Detector_Tool",
            tool_description="A tool that detects text in an image using EasyOCR.",
            tool_version="1.0.0",
            input_types={
                "image": "str - The path to the image file.",
                "languages": "list - A list of language codes for the OCR model.",
                "detail": "int - The level of detail in the output. Set to 0 for simpler output, 1 for detailed output.",
            },
            output_type="list - A list of detected text blocks.",
            demo_commands=[
                {
                    "command": 'execution = tool.execute(image="path/to/image.png", languages=["en"])',
                    "description": "Detect text in an image using the default language (English).",
                },
                {
                    "command": 'execution = tool.execute(image="path/to/image.png", languages=["en", "de"])',
                    "description": "Detect text in an image using multiple languages (English and German).",
                },
                {
                    "command": 'execution = tool.execute(image="path/to/image.png", languages=["en"], detail=0)',
                    "description": "Detect text in an image with simpler output (text without coordinates and scores).",
                },
            ],
            user_metadata={
                "frequently_used_language": {
                    "ch_sim": "Simplified Chinese",
                    "ch_tra": "Traditional Chinese",
                    "de": "German",
                    "en": "English",
                    "es": "Spanish",
                    "fr": "French",
                    "hi": "Hindi",
                    "ja": "Japanese",
                }
            },
        )

    def build_tool(self, languages=None):
        """
        Builds and returns the EasyOCR reader model.

        Parameters:
            languages (list): A list of language codes for the OCR model.

        Returns:
            easyocr.Reader: An initialized EasyOCR Reader object.
        """
        languages = languages or ["en"]  # Default to English if no languages provided
        try:
            import easyocr

            reader = easyocr.Reader(languages)
            return reader
        except ImportError:
            raise ImportError(
                "Please install the EasyOCR package using 'pip install easyocr'."
            )
        except Exception as e:
            self.logger.info(f"Error building the OCR tool: {e}")
            return None

    def execute(
        self,
        image,
        languages=None,
        max_retries=10,
        retry_delay=5,
        clear_cuda_cache=False,
        **kwargs,
    ):
        """
        Executes the OCR tool to detect text in the provided image.

        Parameters:
            image (str): The path to the image file.
            languages (list): A list of language codes for the OCR model.
            max_retries (int): Maximum number of retry attempts.
            retry_delay (int): Delay in seconds between retry attempts.
            clear_cuda_cache (bool): Whether to clear CUDA cache on out-of-memory errors.
            **kwargs: Additional keyword arguments for the OCR reader.

        Returns:
            list: A list of detected text blocks.
        """
        languages = languages or ["en"]

        for attempt in range(max_retries):
            try:
                reader = self.build_tool(languages)
                if reader is None:
                    raise ValueError("Failed to build the OCR tool.")

                result = reader.readtext(image, **kwargs)
                try:
                    # detail = 1: Convert numpy types to standard Python types
                    cleaned_result = [
                        (
                            [[int(coord[0]), int(coord[1])] for coord in item[0]],
                            item[1],
                            round(float(item[2]), 2),
                        )
                        for item in result
                    ]
                    return cleaned_result
                except Exception as e:
                    # detail = 0
                    return result

            except RuntimeError as e:
                if "CUDA out of memory" in str(e):
<<<<<<< HEAD
                    self.logger.info(
                        f"CUDA out of memory error on attempt {attempt + 1}."
                    )
=======
                    self.logger.info(f"CUDA out of memory error on attempt {attempt + 1}.")
>>>>>>> d6d2265e
                    if clear_cuda_cache:
                        self.logger.info("Clearing CUDA cache and retrying...")
                        torch.cuda.empty_cache()
                    else:
                        self.logger.info(f"Retrying in {retry_delay} seconds...")
                    time.sleep(retry_delay)
                    continue
                else:
                    self.logger.info(f"Runtime error: {e}")
                    break
            except Exception as e:
                self.logger.info(f"Error detecting text: {e}")
                break

        self.logger.info(f"Failed to detect text after {max_retries} attempts.")
        return []

    def get_metadata(self):
        """
        Returns the metadata for the Text_Detector_Tool.

        Returns:
            dict: A dictionary containing the tool's metadata.
        """
        metadata = super().get_metadata()
        return metadata


if __name__ == "__main__":

    import json

    # Get the directory of the current script
    script_dir = os.path.dirname(os.path.abspath(__file__))

    # Example usage of the Text_Detector_Tool
    tool = text_detector()

    # Get tool metadata
    metadata = tool.get_metadata()
    self.logger.info(metadata)

    # Construct the full path to the image using the script's directory
    # relative_image_path = "examples/chinese_tra.jpg"
    # relative_image_path = "examples/chinese.jpg"
    relative_image_path = "examples/english.png"
    image_path = os.path.join(script_dir, relative_image_path)

    # Check if the image file exists
    if not os.path.exists(image_path):
        self.logger.info(f"Image file not found: {image_path}")
<<<<<<< HEAD
        self.logger.info(
            "Please provide a valid image file in the 'examples/' directory."
        )
=======
        self.logger.info("Please provide a valid image file in the 'examples/' directory.")
>>>>>>> d6d2265e
        exit(1)

    # Execute the tool
    try:
        # execution = tool.execute(image=image_path, languages=["en", "ch_sim"])
        # execution = tool.execute(image=image_path, languages=["en", "ch_tra"])
        execution = tool.execute(image=image_path, languages=["en"])
        self.logger.info(json.dumps(execution))

        self.logger.info("Detected Text:", execution)
    except ValueError as e:
        self.logger.info(f"Execution failed: {e}")

    self.logger.info("Done!")<|MERGE_RESOLUTION|>--- conflicted
+++ resolved
@@ -5,7 +5,6 @@
 from typing import Any, Dict
 
 import torch
-from sage.common.utils.logging.custom_logger import CustomLogger
 
 from .base.base_tool import BaseTool
 
@@ -123,13 +122,7 @@
 
             except RuntimeError as e:
                 if "CUDA out of memory" in str(e):
-<<<<<<< HEAD
-                    self.logger.info(
-                        f"CUDA out of memory error on attempt {attempt + 1}."
-                    )
-=======
                     self.logger.info(f"CUDA out of memory error on attempt {attempt + 1}.")
->>>>>>> d6d2265e
                     if clear_cuda_cache:
                         self.logger.info("Clearing CUDA cache and retrying...")
                         torch.cuda.empty_cache()
@@ -181,13 +174,7 @@
     # Check if the image file exists
     if not os.path.exists(image_path):
         self.logger.info(f"Image file not found: {image_path}")
-<<<<<<< HEAD
-        self.logger.info(
-            "Please provide a valid image file in the 'examples/' directory."
-        )
-=======
         self.logger.info("Please provide a valid image file in the 'examples/' directory.")
->>>>>>> d6d2265e
         exit(1)
 
     # Execute the tool
