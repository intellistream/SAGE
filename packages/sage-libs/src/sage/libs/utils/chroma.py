"""
ChromaDB 后端管理工具
提供 ChromaDB 向量数据库的初始化、文档管理和检索功能
"""

import json
import logging
import os
import time
from typing import Any, Dict, List, Optional

import numpy as np
from sage.common.utils.logging.custom_logger import CustomLogger

from sage.common.utils.logging.custom_logger import CustomLogger


class ChromaBackend:
    """ChromaDB 后端管理器"""

    def __init__(self, config: Dict[str, Any], logger: logging.Logger = None):
        """
        初始化 ChromaDB 后端

        Args:
            config: ChromaDB 配置字典
            logger: 日志记录器
        """
        self.config = config
        if logger:
            self.logger = logger
        else:
            self.logger = CustomLogger([("console", "INFO")], name="ChromaBackend")

        # ChromaDB 基本配置
        self.host = config.get("host", "localhost")
        self.port = config.get("port", 8000)
        self.persistence_path = config.get("persistence_path", "./chroma_db")
        self.collection_name = config.get(
            "collection_name", "dense_retriever_collection"
        )
        self.use_embedding_query = config.get("use_embedding_query", True)
        self.metadata_config = config.get("metadata", {"hnsw:space": "cosine"})

        # 初始化客户端和集合
        self.client = None
        self.collection = None
        self._init_client()
        self._init_collection()

    def _init_client(self):
        """初始化 ChromaDB 客户端"""
        try:
            import chromadb
            from chromadb.config import Settings

            # 判断使用本地还是远程模式
            if self.host in ["localhost", "127.0.0.1"] and not self.config.get(
                "force_http", False
            ):
                # 本地持久化模式
                self.client = chromadb.PersistentClient(path=self.persistence_path)
                self.logger.info(
                    f"Initialized ChromaDB persistent client at: {self.persistence_path}"
                )
            else:
                # 远程服务器模式
                full_host = (
                    f"http://{self.host}:{self.port}"
                    if not self.host.startswith("http")
                    else self.host
                )

                # 处理认证
                auth_config = self.config.get("auth", {})
                if auth_config:
                    # 如果需要认证，可以在这里添加认证逻辑
                    pass

                self.client = chromadb.HttpClient(host=full_host)
                self.logger.info(f"Initialized ChromaDB HTTP client at: {full_host}")

        except ImportError as e:
            self.logger.error(f"Failed to import ChromaDB: {e}")
            raise ImportError(
                "ChromaDB dependencies not available. Install with: pip install chromadb"
            )
        except Exception as e:
            self.logger.error(f"Failed to initialize ChromaDB client: {e}")
            raise

    def _init_collection(self):
        """初始化或获取 ChromaDB 集合"""
        try:
            # 尝试获取已存在的集合
            try:
                self.collection = self.client.get_collection(name=self.collection_name)
                self.logger.info(
                    f"Retrieved existing ChromaDB collection: {self.collection_name}"
                )
            except Exception:
                # 集合不存在，创建新集合
                self.collection = self.client.create_collection(
                    name=self.collection_name, metadata=self.metadata_config
                )
                self.logger.info(
                    f"Created new ChromaDB collection: {self.collection_name}"
                )

        except Exception as e:
            self.logger.error(f"Failed to initialize ChromaDB collection: {e}")
            raise

    def add_documents(
        self, documents: List[str], embeddings: List[np.ndarray], doc_ids: List[str]
    ) -> List[str]:
        """
        添加文档到 ChromaDB 集合

        Args:
            documents: 文档内容列表
            embeddings: 向量嵌入列表
            doc_ids: 文档ID列表

        Returns:
            成功添加的文档ID列表
        """
        try:
            # 转换 embedding 格式（ChromaDB 需要 list 格式）
            embeddings_list = [embedding.tolist() for embedding in embeddings]

            # 准备元数据
            metadatas = []
            for i, doc_id in enumerate(doc_ids):
                metadata = {
                    "doc_id": doc_id,
                    "length": len(documents[i]),
                    "added_time": time.time(),
                }
                metadatas.append(metadata)

            # 添加到 ChromaDB
            self.collection.add(
                embeddings=embeddings_list,
                documents=documents,
                metadatas=metadatas,
                ids=doc_ids,
            )

            self.logger.info(f"Added {len(documents)} documents to ChromaDB collection")
            return doc_ids

        except Exception as e:
            self.logger.error(f"Error adding documents to ChromaDB: {e}")
            return []

    def search(
        self, query_vector: np.ndarray, query_text: str, top_k: int
    ) -> List[str]:
        """
        在 ChromaDB 中执行搜索

        Args:
            query_vector: 查询向量
            query_text: 查询文本
            top_k: 返回的文档数量

        Returns:
            检索到的文档内容列表
        """
        try:
            self.logger.debug(f"ChromaBackend.search: using top_k = {top_k}")

            if self.use_embedding_query:
                # 使用向量查询
                results = self.collection.query(
                    query_embeddings=[query_vector.tolist()],
                    n_results=top_k,
                    include=["documents", "metadatas", "distances"],
                )
            else:
                # 使用文本查询（如果 ChromaDB 支持内建的 embedding 函数）
                results = self.collection.query(
                    query_texts=[query_text],
                    n_results=top_k,
                    include=["documents", "metadatas", "distances"],
                )

            # 提取文档内容
            if results["documents"] and len(results["documents"]) > 0:
                documents = results["documents"][0]  # 返回第一个查询的结果
<<<<<<< HEAD
                self.logger.debug(
                    f"ChromaBackend.search: returned {len(documents)} documents"
                )
=======
                self.logger.debug(f"ChromaBackend.search: returned {len(documents)} documents")
>>>>>>> d6d2265e
                return documents
            else:
                return []

        except Exception as e:
            self.logger.error(f"Error executing ChromaDB search: {e}")
            return []

    def delete_collection(self):
        """删除当前集合"""
        try:
            self.client.delete_collection(name=self.collection_name)
            self.logger.info(f"Deleted ChromaDB collection: {self.collection_name}")
            return True
        except Exception as e:
            self.logger.error(f"Error deleting ChromaDB collection: {e}")
            return False

    def get_collection_info(self) -> Dict[str, Any]:
        """
        获取集合信息

        Returns:
            包含集合信息的字典
        """
        try:
            return {
                "backend": "chroma",
                "collection_name": self.collection.name,
                "document_count": self.collection.count(),
                "metadata": self.metadata_config,
                "persistence_path": (
                    self.persistence_path if hasattr(self, "persistence_path") else None
                ),
            }
        except Exception as e:
            self.logger.error(f"Failed to get ChromaDB collection info: {e}")
            return {"backend": "chroma", "error": str(e)}

    def save_config(self, save_path: str) -> bool:
        """
        保存 ChromaDB 配置信息

        Args:
            save_path: 保存路径

        Returns:
            是否保存成功
        """
        try:
            os.makedirs(save_path, exist_ok=True)

            # ChromaDB 本身会处理持久化，这里只需要保存配置信息
            config_path = os.path.join(save_path, "chroma_config.json")
            config_info = {
                "collection_name": self.collection.name,
                "collection_count": self.collection.count(),
                "backend_type": "chroma",
                "chroma_config": self.config,
                "saved_time": time.time(),
            }

            with open(config_path, "w", encoding="utf-8") as f:
                json.dump(config_info, f, ensure_ascii=False, indent=2)

            self.logger.info(f"Successfully saved ChromaDB config to: {save_path}")
            self.logger.info(
                f"ChromaDB collection '{self.collection.name}' contains {config_info['collection_count']} documents"
            )
            return True

        except Exception as e:
            self.logger.error(f"Failed to save ChromaDB config: {e}")
            return False

    def load_config(self, load_path: str) -> bool:
        """
        从配置文件重新连接到 ChromaDB 集合

        Args:
            load_path: 配置文件路径

        Returns:
            是否加载成功
        """
        try:
            config_path = os.path.join(load_path, "chroma_config.json")
            if os.path.exists(config_path):
                with open(config_path, "r", encoding="utf-8") as f:
                    config_info = json.load(f)

                collection_name = config_info.get("collection_name")
                if collection_name:
                    # 尝试连接到已存在的集合
                    self.collection = self.client.get_collection(name=collection_name)
                    self.collection_name = collection_name
                    self.logger.info(
                        f"Successfully connected to ChromaDB collection: {collection_name}"
                    )
                    self.logger.info(
                        f"Collection contains {self.collection.count()} documents"
                    )
                    return True
                else:
                    self.logger.error("No collection name found in config")
                    return False
            else:
                self.logger.error(f"ChromaDB config not found at: {config_path}")
                return False

        except Exception as e:
            self.logger.error(f"Failed to load ChromaDB config: {e}")
            return False

    def load_knowledge_from_file(self, file_path: str, embedding_model) -> bool:
        """
        从文件加载知识库到 ChromaDB

        Args:
            file_path: 知识库文件路径
            embedding_model: 嵌入模型实例

        Returns:
            是否加载成功
        """
        try:
            self.logger.info(f"Loading knowledge from file: {file_path}")
            with open(file_path, "r", encoding="utf-8") as f:
                content = f.read()

            # 将知识库按段落分割
            documents = [doc.strip() for doc in content.split("\n\n") if doc.strip()]

            if documents:
                # 生成文档ID
                doc_ids = [
                    f"doc_{int(time.time() * 1000)}_{i}" for i in range(len(documents))
                ]

                # 生成 embedding
                embeddings = []
                for doc in documents:
                    embedding = embedding_model.embed(doc)
                    embeddings.append(np.array(embedding, dtype=np.float32))

                # 添加到 ChromaDB
                added_ids = self.add_documents(documents, embeddings, doc_ids)

                if added_ids:
                    self.logger.info(
                        f"Loaded {len(added_ids)} documents from {file_path}"
                    )
                    return True
                else:
                    self.logger.error(f"Failed to add documents from {file_path}")
                    return False
            else:
                self.logger.warning(f"No valid documents found in {file_path}")
                return False

        except Exception as e:
            self.logger.error(f"Failed to load knowledge from file {file_path}: {e}")
            return False

    def clear_collection(self) -> bool:
        """
        清空集合中的所有文档

        Returns:
            是否清空成功
        """
        try:
            # 获取所有文档ID
            all_docs = self.collection.get()
            if all_docs["ids"]:
                # 删除所有文档
                self.collection.delete(ids=all_docs["ids"])
                self.logger.info(
                    f"Cleared {len(all_docs['ids'])} documents from collection"
                )
            return True
        except Exception as e:
            self.logger.error(f"Failed to clear collection: {e}")
            return False

    def update_document(
        self, doc_id: str, new_content: str, new_embedding: np.ndarray
    ) -> bool:
        """
        更新指定文档

        Args:
            doc_id: 文档ID
            new_content: 新的文档内容
            new_embedding: 新的向量嵌入

        Returns:
            是否更新成功
        """
        try:
            # ChromaDB 的 update 方法
            self.collection.update(
                ids=[doc_id],
                documents=[new_content],
                embeddings=[new_embedding.tolist()],
                metadatas=[
                    {
                        "doc_id": doc_id,
                        "length": len(new_content),
                        "updated_time": time.time(),
                    }
                ],
            )

            self.logger.info(f"Updated document: {doc_id}")
            return True

        except Exception as e:
            self.logger.error(f"Failed to update document {doc_id}: {e}")
            return False

    def delete_document(self, doc_id: str) -> bool:
        """
        删除指定文档

        Args:
            doc_id: 文档ID

        Returns:
            是否删除成功
        """
        try:
            self.collection.delete(ids=[doc_id])
            self.logger.info(f"Deleted document: {doc_id}")
            return True
        except Exception as e:
            self.logger.error(f"Failed to delete document {doc_id}: {e}")
            return False


class ChromaUtils:
    """ChromaDB 工具类，提供常用的辅助方法"""

    @staticmethod
    def create_chroma_config(
        persistence_path: str = "./chroma_db",
        collection_name: str = "default_collection",
        distance_metric: str = "cosine",
        host: str = "localhost",
        port: int = 8000,
    ) -> Dict[str, Any]:
        """
        创建标准的 ChromaDB 配置

        Args:
            persistence_path: 持久化路径
            collection_name: 集合名称
            distance_metric: 距离度量方法
            host: 服务器地址
            port: 服务器端口

        Returns:
            ChromaDB 配置字典
        """
        return {
            "host": host,
            "port": port,
            "persistence_path": persistence_path,
            "collection_name": collection_name,
            "use_embedding_query": True,
            "metadata": {
                "hnsw:space": distance_metric,
                "hnsw:M": 16,
                "hnsw:ef_construction": 200,
                "hnsw:ef": 10,
            },
        }

    @staticmethod
    def validate_chroma_config(config: Dict[str, Any]) -> bool:
        """
        验证 ChromaDB 配置的有效性

        Args:
            config: ChromaDB 配置字典

        Returns:
            配置是否有效
        """
        required_keys = ["collection_name"]

        for key in required_keys:
            if key not in config:
                return False

        # 验证距离度量
        if "metadata" in config and "hnsw:space" in config["metadata"]:
            valid_metrics = ["cosine", "l2", "ip"]
            if config["metadata"]["hnsw:space"] not in valid_metrics:
                return False

        return True

    @staticmethod
    def check_chromadb_availability() -> bool:
        """
        检查 ChromaDB 是否可用

        Returns:
            ChromaDB 是否已安装并可用
        """
        try:
            import chromadb

            return True
        except ImportError:
            return False<|MERGE_RESOLUTION|>--- conflicted
+++ resolved
@@ -10,7 +10,6 @@
 from typing import Any, Dict, List, Optional
 
 import numpy as np
-from sage.common.utils.logging.custom_logger import CustomLogger
 
 from sage.common.utils.logging.custom_logger import CustomLogger
 
@@ -189,13 +188,7 @@
             # 提取文档内容
             if results["documents"] and len(results["documents"]) > 0:
                 documents = results["documents"][0]  # 返回第一个查询的结果
-<<<<<<< HEAD
-                self.logger.debug(
-                    f"ChromaBackend.search: returned {len(documents)} documents"
-                )
-=======
                 self.logger.debug(f"ChromaBackend.search: returned {len(documents)} documents")
->>>>>>> d6d2265e
                 return documents
             else:
                 return []
