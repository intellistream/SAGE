--- conflicted
+++ resolved
@@ -1,9 +1,5 @@
 """Version information for sage-cli."""
 
-<<<<<<< HEAD
-__version__ = "0.1.8.8"
-=======
 __version__ = "0.1.10.0"
->>>>>>> eeaf3627
 __author__ = "IntelliStream Team"
 __email__ = "shuhao_zhang@hust.edu.cn"