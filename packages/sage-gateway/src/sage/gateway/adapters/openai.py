--- conflicted
+++ resolved
@@ -384,40 +384,12 @@
 
                 return content
 
-<<<<<<< HEAD
-        # 使用 OpenAI 兼容的方式调用 LLM
-        # 这里可以配置不同的后端：OpenAI/vLLM/DashScope 等
-        try:
-            import os
-
-            from sage.libs.integrations.openaiclient import OpenAIClient
-
-            # 从环境变量读取 LLM 配置
-            model_name = os.getenv("SAGE_CHAT_MODEL", "qwen-max")
-            base_url = os.getenv(
-                "SAGE_CHAT_BASE_URL", "https://dashscope.aliyuncs.com/compatible-mode/v1"
-            )
-            api_key = os.getenv("SAGE_CHAT_API_KEY") or os.getenv("ALIBABA_API_KEY")
-
-            if not api_key:
-                # 开发模式：返回 echo 响应
-                return f"[开发模式] Echo: {user_input}\n\n(请设置 SAGE_CHAT_API_KEY 环境变量以启用真实 LLM)"
-
-            # 创建 OpenAI 客户端
-            client = OpenAIClient(
-                model_name=model_name,
-                base_url=base_url,
-                api_key=api_key,
-                seed=42,  # 固定随机种子以保证可重复性
-            )
-=======
         except Exception as e:
             # Fallback: if Pipeline service fails, use direct LLM
             import logging
 
             logger = logging.getLogger(__name__)
             logger.error(f"Pipeline service error: {e}", exc_info=True)
->>>>>>> f29c57d3
 
             user_input = request.messages[-1].content
             return await self._fallback_direct_llm(request, user_input)
