--- conflicted
+++ resolved
@@ -133,13 +133,9 @@
 # Studio 低代码界面 (需要额外的 Node.js 环境)
 # 注意：Studio 的 npm 依赖通过 sage studio install 命令按需安装
 studio = [
-<<<<<<< HEAD
     "isage-tools[frontend]",
     # Note: Studio requires Node.js 18+ and npm
     # Auto-setup script will be provided
-=======
-    # 仅包含必要的 Python 依赖，npm 依赖由安装命令处理
->>>>>>> c2954b9b
 ]
 
 # 完整UI套件 (包含所有前端功能)
