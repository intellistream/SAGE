--- conflicted
+++ resolved
@@ -143,11 +143,7 @@
         return
     message = (
         "[red]SageDB C++ 扩展不可用，无法使用 `sage chat`。[/red]\n"
-<<<<<<< HEAD
-        "请先构建 SageDB 组件：`sage extensions install`."
-=======
         "请先通过命令 `sage extensions install sage_db` 构建 SageDB 组件（如需重新安装可加上 --force）。"
->>>>>>> d7c0c1e1
     )
     if SAGE_DB_IMPORT_ERROR:
         message += f"\n原始错误: {SAGE_DB_IMPORT_ERROR}"
