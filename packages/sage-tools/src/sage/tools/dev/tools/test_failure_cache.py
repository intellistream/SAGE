"""
from sage.common.utils.logging.custom_logger import CustomLogger
Test Failure Cache Manager

This module provides functionality to cache failed test paths and enable
running only previously failed tests with the --failed option.
"""

import json
import time
from datetime import datetime
from pathlib import Path
from typing import Dict, List, Optional, Set

from sage.common.config.output_paths import get_sage_paths


class TestFailureCache:
    """Manages caching of failed test paths for quick re-execution."""

    def __init__(self, project_root: str):
        from sage.common.config.output_paths import get_sage_paths

        self.project_root = Path(project_root)

        # Use unified SAGE path management system
        sage_paths = get_sage_paths(self.project_root)
        self.cache_dir = sage_paths.test_logs_dir
        self.cache_file = self.cache_dir / "failed_tests.json"

        # Ensure directory exists with robust error handling
        self._ensure_cache_dir_exists()

        # Initialize cache data structure
        self._cache_data = {
            "last_updated": None,
            "failed_tests": [],
            "last_run_summary": {
                "total": 0,
                "passed": 0,
                "failed": 0,
                "execution_time": 0,
                "timestamp": None,
            },
            "history": [],  # Keep last 10 test run results
        }

        # Load existing cache
        self._load_cache()

    def _ensure_cache_dir_exists(self) -> None:
        """Ensure cache directory exists with robust error handling."""
        try:
            # The directory should already be created by SageOutputPaths
            # But we double-check and create if needed
            self.cache_dir.mkdir(parents=True, exist_ok=True)

        except (OSError, PermissionError) as e:
            # If we still can't create the directory, use a temporary fallback
<<<<<<< HEAD
            self.logger.info(
                f"Warning: Could not create cache directory {self.cache_dir}: {e}"
            )
=======
            self.logger.info(f"Warning: Could not create cache directory {self.cache_dir}: {e}")
>>>>>>> d6d2265e
            fallback_dir = self.project_root / "temp_sage_cache" / "test_logs"
            self.cache_dir = fallback_dir
            self.cache_file = self.cache_dir / "failed_tests.json"
            try:
                self.cache_dir.mkdir(parents=True, exist_ok=True)
            except (OSError, PermissionError) as fallback_error:
                self.logger.info(
                    f"Error: Could not create fallback cache directory: {fallback_error}"
                )
                # Use in-memory cache only
                self.cache_dir = None
                self.cache_file = None

    def _load_cache(self) -> None:
        """Load cache from file if it exists."""
        if self.cache_file is None:
            # Cache file not available, use in-memory cache only
            return

        try:
            if self.cache_file.exists():
                with open(self.cache_file, "r", encoding="utf-8") as f:
                    data = json.load(f)
                    # Merge with default structure to handle schema changes
                    self._cache_data.update(data)
        except (json.JSONDecodeError, IOError) as e:
            self.logger.info(f"Warning: Could not load test failure cache: {e}")
            # Keep default cache data

    def _save_cache(self) -> None:
        """Save cache to file."""
        if self.cache_file is None:
            # Cache file not available, skip saving
            return

        try:
            # Update timestamp
            self._cache_data["last_updated"] = datetime.now().isoformat()

            with open(self.cache_file, "w", encoding="utf-8") as f:
                json.dump(self._cache_data, f, indent=2, ensure_ascii=False)
        except IOError as e:
            self.logger.info(f"Warning: Could not save test failure cache: {e}")

    def update_from_test_results(self, test_results: Dict) -> None:
        """Update cache with results from a test run."""
        try:
            # Extract failed test paths
            failed_tests = []

            if "results" in test_results:
                for result in test_results["results"]:
                    if not result.get("passed", True):
                        test_file = result.get("test_file")
                        if test_file:
                            # Store full path and simplified path
                            failed_tests.append(
                                {
                                    "test_file": test_file,
                                    "error": result.get("error", "Unknown error"),
                                    "duration": result.get("duration", 0),
                                    "log_file": result.get("log_file"),
                                    "failed_at": datetime.now().isoformat(),
                                }
                            )

            # Update cache data
            self._cache_data["failed_tests"] = failed_tests

            # Update summary
            summary = test_results.get("summary", {})
            self._cache_data["last_run_summary"] = {
                "total": summary.get("total", 0),
                "passed": summary.get("passed", 0),
                "failed": summary.get("failed", 0),
                "execution_time": test_results.get("execution_time", 0),
                "timestamp": datetime.now().isoformat(),
                "mode": test_results.get("mode", "unknown"),
            }

            # Add to history (keep last 10)
            history_entry = {
                "timestamp": datetime.now().isoformat(),
                "summary": self._cache_data["last_run_summary"].copy(),
                "failed_count": len(failed_tests),
                "failed_tests": [f["test_file"] for f in failed_tests],
            }

            self._cache_data["history"].insert(0, history_entry)
            self._cache_data["history"] = self._cache_data["history"][:10]

            # Save to file
            self._save_cache()

            self.logger.info(
                f"✅ Updated test failure cache: {len(failed_tests)} failed tests recorded"
            )

        except Exception as e:
            self.logger.info(f"Warning: Failed to update test failure cache: {e}")

    def get_failed_test_paths(self) -> List[str]:
        """Get list of test files that failed in the last run."""
        return [f["test_file"] for f in self._cache_data["failed_tests"]]

    def get_failed_test_details(self) -> List[Dict]:
        """Get detailed information about failed tests."""
        return self._cache_data["failed_tests"].copy()

    def has_failed_tests(self) -> bool:
        """Check if there are any cached failed tests."""
        return len(self._cache_data["failed_tests"]) > 0

    def clear_cache(self) -> None:
        """Clear the failed tests cache."""
        self._cache_data["failed_tests"] = []
        self._save_cache()
        self.logger.info("✅ Cleared test failure cache")

    def get_cache_info(self) -> Dict:
        """Get information about the current cache state."""
        failed_count = len(self._cache_data["failed_tests"])
        last_updated = self._cache_data.get("last_updated")
        last_summary = self._cache_data.get("last_run_summary", {})

        return {
            "cache_file": (
                str(self.cache_file) if self.cache_file else "None (in-memory only)"
            ),
            "failed_tests_count": failed_count,
            "last_updated": last_updated,
            "last_run_summary": last_summary,
            "has_failed_tests": failed_count > 0,
            "cache_exists": self.cache_file.exists() if self.cache_file else False,
        }

    def get_history(self, limit: int = 5) -> List[Dict]:
        """Get test run history."""
        return self._cache_data["history"][:limit]

    def resolve_test_paths(self, packages_dir: Path) -> List[Path]:
        """
        Resolve cached failed test paths to actual file paths.

        This handles cases where the cached paths might be simplified
        or the project structure changed.
        """
        failed_paths = self.get_failed_test_paths()
        resolved_paths = []

        for test_path in failed_paths:
            # Try to resolve the path
            resolved_path = self._resolve_single_test_path(test_path, packages_dir)
            if resolved_path:
                resolved_paths.append(resolved_path)
            else:
<<<<<<< HEAD
                self.logger.info(
                    f"Warning: Could not resolve cached test path: {test_path}"
                )
=======
                self.logger.info(f"Warning: Could not resolve cached test path: {test_path}")
>>>>>>> d6d2265e

        return resolved_paths

    def _resolve_single_test_path(
        self, test_path: str, packages_dir: Path
    ) -> Optional[Path]:
        """Resolve a single test path to an actual file."""
        # If it's already an absolute path and exists
        if Path(test_path).is_absolute() and Path(test_path).exists():
            return Path(test_path)

        # Try as relative to project root
        project_relative = self.project_root / test_path
        if project_relative.exists():
            return project_relative

        # Try to find in packages directory structure
        # Handle simplified paths like "sage-kernel/tests/kernel/cli/test_job_new.py"
        if "/" in test_path:
            parts = test_path.split("/")

            # Look for package name in the path
            for i, part in enumerate(parts):
                # Try each part as a potential package name
                potential_package = packages_dir / part
                if potential_package.exists() and potential_package.is_dir():
                    # Reconstruct path from this package
                    remaining_path = (
                        "/".join(parts[i + 1 :]) if i + 1 < len(parts) else test_path
                    )
                    full_path = potential_package / remaining_path
                    if full_path.exists():
                        return full_path

        # Last resort: search for the file name in all packages
        file_name = Path(test_path).name
        if file_name.startswith("test_") and file_name.endswith(".py"):
            for package_dir in packages_dir.iterdir():
                if package_dir.is_dir() and not package_dir.name.startswith("."):
                    found_files = list(package_dir.rglob(file_name))
                    if found_files:
                        # Return the first match (there might be multiple)
                        return found_files[0]

        return None

    def print_cache_status(self) -> None:
        """Print current cache status in a user-friendly format."""
        info = self.get_cache_info()

        self.logger.info(f"📊 Test Failure Cache Status")
        self.logger.info(f"   Cache file: {info['cache_file']}")
        self.logger.info(f"   Failed tests: {info['failed_tests_count']}")

        if info["last_updated"]:
            self.logger.info(f"   Last updated: {info['last_updated']}")

        last_summary = info.get("last_run_summary", {})
        if last_summary.get("timestamp"):
            self.logger.info(
                f"   Last run: {last_summary['total']} tests, "
                f"{last_summary['passed']} passed, {last_summary['failed']} failed"
            )
<<<<<<< HEAD
            self.logger.info(
                f"   Execution time: {last_summary.get('execution_time', 0):.2f}s"
            )

        if info["has_failed_tests"]:
            self.logger.info(
                f"\n   Use 'sage-dev test --failed' to re-run failed tests"
            )
=======
            self.logger.info(f"   Execution time: {last_summary.get('execution_time', 0):.2f}s")

        if info["has_failed_tests"]:
            self.logger.info(f"\n   Use 'sage-dev test --failed' to re-run failed tests")
>>>>>>> d6d2265e
        else:
            self.logger.info(f"\n   No failed tests cached")<|MERGE_RESOLUTION|>--- conflicted
+++ resolved
@@ -57,13 +57,7 @@
 
         except (OSError, PermissionError) as e:
             # If we still can't create the directory, use a temporary fallback
-<<<<<<< HEAD
-            self.logger.info(
-                f"Warning: Could not create cache directory {self.cache_dir}: {e}"
-            )
-=======
             self.logger.info(f"Warning: Could not create cache directory {self.cache_dir}: {e}")
->>>>>>> d6d2265e
             fallback_dir = self.project_root / "temp_sage_cache" / "test_logs"
             self.cache_dir = fallback_dir
             self.cache_file = self.cache_dir / "failed_tests.json"
@@ -220,13 +214,7 @@
             if resolved_path:
                 resolved_paths.append(resolved_path)
             else:
-<<<<<<< HEAD
-                self.logger.info(
-                    f"Warning: Could not resolve cached test path: {test_path}"
-                )
-=======
                 self.logger.info(f"Warning: Could not resolve cached test path: {test_path}")
->>>>>>> d6d2265e
 
         return resolved_paths
 
@@ -290,20 +278,9 @@
                 f"   Last run: {last_summary['total']} tests, "
                 f"{last_summary['passed']} passed, {last_summary['failed']} failed"
             )
-<<<<<<< HEAD
-            self.logger.info(
-                f"   Execution time: {last_summary.get('execution_time', 0):.2f}s"
-            )
-
-        if info["has_failed_tests"]:
-            self.logger.info(
-                f"\n   Use 'sage-dev test --failed' to re-run failed tests"
-            )
-=======
             self.logger.info(f"   Execution time: {last_summary.get('execution_time', 0):.2f}s")
 
         if info["has_failed_tests"]:
             self.logger.info(f"\n   Use 'sage-dev test --failed' to re-run failed tests")
->>>>>>> d6d2265e
         else:
             self.logger.info(f"\n   No failed tests cached")