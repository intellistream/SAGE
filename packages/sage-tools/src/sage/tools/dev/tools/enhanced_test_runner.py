"""
from sage.common.utils.logging.custom_logger import CustomLogger
Enhanced Test Runner - Integrated from scripts/test_runner.py

This tool provides intelligent test execution with support for diff-based testing,
parallel execution, and comprehensive reporting.
"""

import importlib.util
import json
import os
import subprocess
import sys
import time
from concurrent.futures import ThreadPoolExecutor, as_completed
from datetime import datetime
from pathlib import Path
from typing import Dict, List, Optional, Set

from sage.common.config.output_paths import (get_logs_dir, get_reports_dir,
                                             get_sage_paths)

from ..core.exceptions import SAGEDevToolkitError
from ..utils.intermediate_results_checker import IntermediateResultsChecker
from .test_failure_cache import TestFailureCache


class EnhancedTestRunner:
    """Enhanced test runner with intelligent change detection."""

    def __init__(self, project_root: str, enable_coverage: bool = False):
        self.project_root = Path(project_root)
        self.packages_dir = self.project_root / "packages"
        self.enable_coverage = enable_coverage

        # Initialize test failure cache
        self.failure_cache = TestFailureCache(str(self.project_root))

        # Initialize intermediate results checker
        self.intermediate_checker = IntermediateResultsChecker(str(self.project_root))

        # Get project name from path
        project_name = self.project_root.name

        # 设置SAGE环境并获取目录路径
        try:
            sage_paths = get_sage_paths(str(self.project_root))
            sage_paths.setup_environment_variables()
            self.test_logs_dir = sage_paths.logs_dir
            self.reports_dir = sage_paths.reports_dir
        except Exception as e:
            self.logger.info(f"Warning: Failed to setup SAGE environment: {e}")
            # 回退到使用统一的路径管理系统（不传递project_root让它自动检测）
            try:
                fallback_sage_paths = get_sage_paths()
                self.test_logs_dir = fallback_sage_paths.logs_dir
                self.reports_dir = fallback_sage_paths.reports_dir
            except Exception as fallback_e:
<<<<<<< HEAD
                self.logger.info(
                    f"Error: Could not setup fallback SAGE environment: {fallback_e}"
                )
=======
                self.logger.info(f"Error: Could not setup fallback SAGE environment: {fallback_e}")
>>>>>>> d6d2265e
                # 最后的回退：使用项目根目录的.sage
                sage_dir = self.project_root / ".sage"
                self.test_logs_dir = sage_dir / "logs"
                self.reports_dir = sage_dir / "reports"

        # Check if pytest-benchmark is available
        self.has_benchmark = self._check_pytest_benchmark_available()

        # Ensure directories exist
        self.test_logs_dir.mkdir(parents=True, exist_ok=True)
        self.reports_dir.mkdir(parents=True, exist_ok=True)

    def _check_pytest_benchmark_available(self) -> bool:
        """Check if pytest-benchmark plugin is available."""
        try:
            import pytest_benchmark

            return True
        except ImportError:
            return False

    def run_tests(self, mode: str = "diff", **kwargs) -> Dict:
        """Run tests based on specified mode."""
        try:
            self.logger.info(f"\n🚀 Starting test run (mode: {mode})")

            if mode == "all":
                result = self._run_all_tests(**kwargs)
            elif mode == "diff":
                result = self._run_diff_tests(**kwargs)
            elif mode == "package":
                package = kwargs.get("package")
                if not package:
                    raise SAGEDevToolkitError("Package name required for package mode")
                self.logger.info(f"📦 Testing package: {package}")
                result = self._run_package_tests(package, **kwargs)
            elif mode == "failed":
                result = self._run_failed_tests(**kwargs)
            else:
                raise SAGEDevToolkitError(f"Unknown test mode: {mode}")

            # Show final summary
            summary = result.get("summary", {})
            total = summary.get("total", 0)
            passed = summary.get("passed", 0)
            failed = summary.get("failed", 0)
            execution_time = result.get("execution_time", 0)

            self.logger.info(f"\n📊 Test Summary:")
            self.logger.info(f"   Total: {total}")
            self.logger.info(f"   Passed: {passed} ✅")
            self.logger.info(f"   Failed: {failed} ❌")
            self.logger.info(f"   Duration: {execution_time:.2f}s")
            self.logger.info(
                f"   Status: {'SUCCESS' if result.get('status') == 'success' else 'FAILED'}"
            )
            self.logger.info(f"   Logs: {self.test_logs_dir}")
            self.logger.info(f"   Reports: {self.reports_dir}")

            # 检查中间结果放置
            self.logger.info("\n" + "=" * 50)
            self.intermediate_checker.print_check_result()
            self.logger.info("=" * 50)

            # Update failure cache with results (except for failed mode to avoid recursion)
            if mode != "failed":
                self.failure_cache.update_from_test_results(result)

            return result

        except Exception as e:
            raise SAGEDevToolkitError(f"Test execution failed: {e}")

    def _run_all_tests(self, **kwargs) -> Dict:
        """Run all tests in the project."""
        start_time = time.time()

        # Discover all test files
        test_files = self._discover_all_test_files()

        if not test_files:
            return {
                "mode": "all",
                "test_files": [],
                "results": [],
                "summary": {"total": 0, "passed": 0, "failed": 0},
                "execution_time": 0,
                "status": "success",
            }

        # Run tests
        results = self._execute_test_files(test_files, **kwargs)

        execution_time = time.time() - start_time

        return {
            "mode": "all",
            "test_files": [self._simplify_test_path(f) for f in test_files],
            "results": results,
            "summary": self._calculate_summary(results),
            "execution_time": execution_time,
            "status": "success" if all(r["passed"] for r in results) else "failed",
        }

    def _run_diff_tests(self, base_branch: str = "main", **kwargs) -> Dict:
        """Run tests for files affected by git diff."""
        start_time = time.time()

        # Get changed files
        changed_files = self._get_changed_files(base_branch)

        if not changed_files:
            return {
                "mode": "diff",
                "base_branch": base_branch,
                "changed_files": [],
                "test_files": [],
                "results": [],
                "summary": {"total": 0, "passed": 0, "failed": 0},
                "execution_time": 0,
                "status": "success",
            }

        # Find affected test files
        test_files = self._find_affected_test_files(changed_files)

        if not test_files:
            return {
                "mode": "diff",
                "base_branch": base_branch,
                "changed_files": [str(f) for f in changed_files],
                "test_files": [],
                "results": [],
                "summary": {"total": 0, "passed": 0, "failed": 0},
                "execution_time": 0,
                "status": "success",
            }

        # Run tests
        results = self._execute_test_files(test_files, **kwargs)

        execution_time = time.time() - start_time

        return {
            "mode": "diff",
            "base_branch": base_branch,
            "changed_files": [str(f) for f in changed_files],
            "test_files": [self._simplify_test_path(f) for f in test_files],
            "results": results,
            "summary": self._calculate_summary(results),
            "execution_time": execution_time,
            "status": "success" if all(r["passed"] for r in results) else "failed",
        }

    def _run_package_tests(self, package_name: str, **kwargs) -> Dict:
        """Run tests for a specific package."""
        start_time = time.time()

        package_dir = self.packages_dir / package_name
        if not package_dir.exists():
            raise SAGEDevToolkitError(f"Package not found: {package_name}")

        # Find test files in package
        test_files = self._discover_package_test_files(package_dir)

        if not test_files:
            return {
                "mode": "package",
                "package": package_name,
                "test_files": [],
                "results": [],
                "summary": {"total": 0, "passed": 0, "failed": 0},
                "execution_time": 0,
                "status": "success",
            }

        # Run tests
        results = self._execute_test_files(test_files, **kwargs)

        execution_time = time.time() - start_time

        return {
            "mode": "package",
            "package": package_name,
            "test_files": [self._simplify_test_path(f) for f in test_files],
            "results": results,
            "summary": self._calculate_summary(results),
            "execution_time": execution_time,
            "status": "success" if all(r["passed"] for r in results) else "failed",
        }

    def _run_failed_tests(self, **kwargs) -> Dict:
        """Run previously failed tests from cache."""
        start_time = time.time()

        # Check if there are cached failed tests
        if not self.failure_cache.has_failed_tests():
            return {
                "mode": "failed",
                "test_files": [],
                "results": [],
                "summary": {"total": 0, "passed": 0, "failed": 0},
                "execution_time": 0,
                "status": "success",
                "message": "No failed tests found in cache",
            }

        # Get failed test paths and resolve them
        test_files = self.failure_cache.resolve_test_paths(self.packages_dir)

        if not test_files:
            return {
                "mode": "failed",
                "cached_failed_count": len(self.failure_cache.get_failed_test_paths()),
                "test_files": [],
                "results": [],
                "summary": {"total": 0, "passed": 0, "failed": 0},
                "execution_time": 0,
                "status": "success",
                "message": "Cached failed tests could not be resolved to existing files",
            }

        # Run the resolved test files
        results = self._execute_test_files(test_files, **kwargs)

        execution_time = time.time() - start_time

        # Check if any previously failed tests now pass
        now_passing = [r for r in results if r["passed"]]
        still_failing = [r for r in results if not r["passed"]]

        return {
            "mode": "failed",
            "cached_failed_count": len(self.failure_cache.get_failed_test_paths()),
            "resolved_test_count": len(test_files),
            "test_files": [self._simplify_test_path(f) for f in test_files],
            "results": results,
            "summary": self._calculate_summary(results),
            "execution_time": execution_time,
            "status": "success" if all(r["passed"] for r in results) else "failed",
            "now_passing_count": len(now_passing),
            "still_failing_count": len(still_failing),
        }

    def _simplify_test_path(self, test_file: Path) -> str:
        """Simplify test file path for display."""
        try:
            relative_path = test_file.relative_to(self.project_root)
            path_parts = relative_path.parts

            if "packages" in path_parts and "tests" in path_parts:
                # Find package name and tests part
                packages_idx = path_parts.index("packages")
                tests_idx = path_parts.index("tests")
                if packages_idx < tests_idx:
                    # Get the actual package name (could be multiple levels deep)
                    package_parts = path_parts[packages_idx + 1 : tests_idx]
                    package_name = "/".join(package_parts)
                    test_path_parts = path_parts[tests_idx:]
                    return f"{package_name}/{'/'.join(test_path_parts)}"

            return str(relative_path)
        except ValueError:
            return str(test_file)

    def _discover_all_test_files(self) -> List[Path]:
        """Discover all test files in the project."""
        test_files = []

        for package_dir in self.packages_dir.iterdir():
            if package_dir.is_dir() and not package_dir.name.startswith("."):
                test_files.extend(self._discover_package_test_files(package_dir))

        return test_files

    def _discover_package_test_files(self, package_dir: Path) -> List[Path]:
        """Discover test files in a specific package."""
        test_files = []

        # Look for test directories
        for test_pattern in ["test", "tests"]:
            test_dir = package_dir / test_pattern
            if test_dir.exists():
                # Find all test_*.py files
                test_files.extend(test_dir.rglob("test_*.py"))

        # Also look for test files in the root of the package
        test_files.extend(package_dir.glob("test_*.py"))

        return test_files

    def _get_changed_files(self, base_branch: str) -> List[Path]:
        """Get files changed compared to base branch."""
        try:
            # Get changed files using git diff
            result = subprocess.run(
                ["git", "diff", "--name-only", f"{base_branch}...HEAD"],
                capture_output=True,
                text=True,
                cwd=str(self.project_root),
            )

            if result.returncode != 0:
                # Fallback to working directory changes
                result = subprocess.run(
                    ["git", "diff", "--name-only"],
                    capture_output=True,
                    text=True,
                    cwd=str(self.project_root),
                )

            changed_files = []
            for line in result.stdout.strip().split("\n"):
                if line.strip():
                    file_path = self.project_root / line.strip()
                    if file_path.exists():
                        changed_files.append(file_path)

            return changed_files

        except Exception as e:
            raise SAGEDevToolkitError(f"Failed to get changed files: {e}")

    def _find_affected_test_files(self, changed_files: List[Path]) -> List[Path]:
        """Find test files affected by changed files."""
        affected_packages = set()

        # Determine which packages are affected
        for changed_file in changed_files:
            try:
                relative_path = changed_file.relative_to(self.project_root)
                path_parts = relative_path.parts

                if len(path_parts) >= 2 and path_parts[0] == "packages":
                    package_name = path_parts[1]
                    affected_packages.add(package_name)
            except ValueError:
                # File is not in packages directory
                continue

        # If no packages affected, run all tests
        if not affected_packages:
            return self._discover_all_test_files()

        # Find test files in affected packages
        test_files = []
        for package_name in affected_packages:
            package_dir = self.packages_dir / package_name
            if package_dir.exists():
                test_files.extend(self._discover_package_test_files(package_dir))

        return test_files

    def _execute_test_files(self, test_files: List[Path], **kwargs) -> List[Dict]:
        """Execute test files with optional parallel execution."""
        workers = kwargs.get("workers", 1)
        timeout = kwargs.get("timeout", 300)  # 5 minutes default
        quick = kwargs.get("quick", False)

        if workers and workers > 1:
            return self._execute_parallel(test_files, workers, timeout, quick)
        else:
            return self._execute_sequential(test_files, timeout, quick)

    def _execute_sequential(
        self, test_files: List[Path], timeout: int, quick: bool
    ) -> List[Dict]:
        """Execute test files sequentially."""
        results = []
        total_tests = len(test_files)

        self.logger.info(f"\n🧪 Running {total_tests} test files sequentially...")

        for i, test_file in enumerate(test_files, 1):
            simplified_path = self._simplify_test_path(test_file)
<<<<<<< HEAD
            self.logger.info(
                f"[{i}/{total_tests}] {simplified_path}...", end="", flush=True
            )
=======
            self.logger.info(f"[{i}/{total_tests}] {simplified_path}...", end="", flush=True)
>>>>>>> d6d2265e
            result = self._run_single_test_file(test_file, timeout, quick)

            # Show immediate result on same line
            status = "✅" if result["passed"] else "❌"
            duration = result.get("duration", 0)
            self.logger.info(f" {status} ({duration:.1f}s)")

            results.append(result)

            # Exit early on failure if quick mode
            if quick and not result["passed"]:
                self.logger.info(f"\n❌ Stopping on first failure (quick mode)")
                break

        return results

    def _execute_parallel(
        self, test_files: List[Path], workers: int, timeout: int, quick: bool
    ) -> List[Dict]:
        """Execute test files in parallel."""
        results = []
        total_tests = len(test_files)
        completed = 0

        self.logger.info(
            f"\n🧪 Running {total_tests} test files in parallel (workers: {workers})..."
        )

        with ThreadPoolExecutor(max_workers=workers) as executor:
            # Submit all test files
            future_to_file = {
                executor.submit(
                    self._run_single_test_file, test_file, timeout, quick
                ): test_file
                for test_file in test_files
            }

            # Collect results
            for future in as_completed(future_to_file):
                test_file = future_to_file[future]
                completed += 1

                try:
                    result = future.result()
                    status = "✅" if result["passed"] else "❌"
                    duration = result.get("duration", 0)
                    simplified_path = self._simplify_test_path(test_file)
                    self.logger.info(
                        f"[{completed}/{total_tests}] {simplified_path} {status} ({duration:.1f}s)"
                    )
                    results.append(result)
                except Exception as e:
                    simplified_path = self._simplify_test_path(test_file)
<<<<<<< HEAD
                    self.logger.info(
                        f"[{completed}/{total_tests}] {simplified_path} ❌ ERROR"
                    )
=======
                    self.logger.info(f"[{completed}/{total_tests}] {simplified_path} ❌ ERROR")
>>>>>>> d6d2265e
                    results.append(
                        {
                            "test_file": simplified_path,
                            "passed": False,
                            "duration": 0,
                            "output": "",
                            "error": str(e),
                        }
                    )

        return results

    def _get_package_from_test_file(self, test_file: Path) -> str:
        """Determine which package a test file belongs to."""
        try:
            relative_path = test_file.relative_to(self.packages_dir)
            path_parts = relative_path.parts

            if len(path_parts) >= 1:
                package_part = path_parts[0]
                # Map package directory names to standard log directory names
                package_mapping = {
                    "sage-kernel": "kernel",
                    "sage-middleware": "middleware",
                    "sage-common": "common",
                    "sage-libs": "libs",
                }
                return package_mapping.get(package_part, "common")  # Default to common
        except ValueError:
            # File is not in packages directory
            pass

        return "common"  # Default fallback

    def _run_single_test_file(
        self, test_file: Path, timeout: int, quick: bool, skip_markers: str = None
    ) -> Dict:
        """Run a single test file."""
        try:
            # Prepare command
            cmd = [sys.executable, "-m", "pytest", str(test_file), "-v"]

            if quick:
                cmd.extend(["-x"])  # Stop on first failure

            # Add marker filtering if specified
            if skip_markers:
                cmd.extend(["-m", skip_markers])

            # If coverage is disabled, override any pyproject.toml coverage settings
            if not self.enable_coverage:
                cmd.extend(["--cov=", "--no-cov"])  # Explicitly disable coverage

            # Determine package and create appropriate log file path
            package_name = self._get_package_from_test_file(test_file)
            package_log_dir = self.test_logs_dir / package_name
            package_log_dir.mkdir(parents=True, exist_ok=True)
            log_file = package_log_dir / f"{test_file.name}.log"

            # Set up environment for test execution
            env = os.environ.copy()

            # Only add coverage if enabled
            if self.enable_coverage:
                # Use unified SAGE path management for coverage directory
                try:
                    sage_paths = get_sage_paths(str(self.project_root))
                    coverage_dir = sage_paths.coverage_dir
                except Exception:
                    # Fallback to project root .sage directory
                    coverage_dir = self.project_root / ".sage" / "coverage"

                coverage_dir.mkdir(parents=True, exist_ok=True)
                coverage_file = coverage_dir / ".coverage"

                # Set up environment for coverage outputs
                env["COVERAGE_FILE"] = str(coverage_file)

                # Set coverage HTML output to .sage directory
                coverage_html_dir = coverage_dir / "htmlcov"
                cmd.extend(["--cov-report=html:" + str(coverage_html_dir)])

                # Add explicit coverage source if needed
                # Note: pyproject.toml should have the coverage source settings

            # Run test
            start_time = time.time()
            result = subprocess.run(
                cmd,
                capture_output=True,
                text=True,
                timeout=timeout,
                cwd=str(self.project_root),
                env=env,
            )
            duration = time.time() - start_time

            # Write log file
            with open(log_file, "w", encoding="utf-8") as f:
                f.write(f"Command: {' '.join(cmd)}\n")
                f.write(f"Exit code: {result.returncode}\n")
                f.write(f"Duration: {duration:.2f}s\n")
                f.write(f"=== STDOUT ===\n{result.stdout}\n")
                f.write(f"=== STDERR ===\n{result.stderr}\n")

            return {
                "test_file": self._simplify_test_path(test_file),
                "passed": result.returncode == 0,
                "duration": duration,
                "output": result.stdout,
                "error": result.stderr if result.returncode != 0 else None,
                "log_file": str(log_file),
            }

        except subprocess.TimeoutExpired:
            return {
                "test_file": self._simplify_test_path(test_file),
                "passed": False,
                "duration": timeout,
                "output": "",
                "error": f"Test timed out after {timeout} seconds",
            }
        except Exception as e:
            return {
                "test_file": self._simplify_test_path(test_file),
                "passed": False,
                "duration": 0,
                "output": "",
                "error": str(e),
            }

    def _calculate_summary(self, results: List[Dict]) -> Dict:
        """Calculate test summary statistics."""
        total = len(results)
        passed = sum(1 for r in results if r["passed"])
        failed = total - passed
        total_duration = sum(r["duration"] for r in results)

        return {
            "total": total,
            "passed": passed,
            "failed": failed,
            "total_duration": total_duration,
            "average_duration": total_duration / total if total > 0 else 0,
        }

    def list_tests(self) -> Dict:
        """List all available tests."""
        try:
            test_structure = {}

            for package_dir in self.packages_dir.iterdir():
                if package_dir.is_dir() and not package_dir.name.startswith("."):
                    package_name = package_dir.name
                    test_files = self._discover_package_test_files(package_dir)

                    if test_files:
                        test_structure[package_name] = [
                            self._simplify_test_path(f) for f in test_files
                        ]

            total_tests = sum(len(files) for files in test_structure.values())

            return {
                "test_structure": test_structure,
                "total_packages": len(test_structure),
                "total_test_files": total_tests,
                "status": "success",
            }

        except Exception as e:
            raise SAGEDevToolkitError(f"Test listing failed: {e}")

    def get_failure_cache_info(self) -> Dict:
        """Get information about the test failure cache."""
        return self.failure_cache.get_cache_info()

    def clear_failure_cache(self) -> None:
        """Clear the test failure cache."""
        self.failure_cache.clear_cache()

    def print_cache_status(self) -> None:
        """Print test failure cache status."""
        self.failure_cache.print_cache_status()

    def get_cache_history(self, limit: int = 5) -> List[Dict]:
        """Get test run history from cache."""
        return self.failure_cache.get_history(limit)<|MERGE_RESOLUTION|>--- conflicted
+++ resolved
@@ -56,13 +56,7 @@
                 self.test_logs_dir = fallback_sage_paths.logs_dir
                 self.reports_dir = fallback_sage_paths.reports_dir
             except Exception as fallback_e:
-<<<<<<< HEAD
-                self.logger.info(
-                    f"Error: Could not setup fallback SAGE environment: {fallback_e}"
-                )
-=======
                 self.logger.info(f"Error: Could not setup fallback SAGE environment: {fallback_e}")
->>>>>>> d6d2265e
                 # 最后的回退：使用项目根目录的.sage
                 sage_dir = self.project_root / ".sage"
                 self.test_logs_dir = sage_dir / "logs"
@@ -438,13 +432,7 @@
 
         for i, test_file in enumerate(test_files, 1):
             simplified_path = self._simplify_test_path(test_file)
-<<<<<<< HEAD
-            self.logger.info(
-                f"[{i}/{total_tests}] {simplified_path}...", end="", flush=True
-            )
-=======
             self.logger.info(f"[{i}/{total_tests}] {simplified_path}...", end="", flush=True)
->>>>>>> d6d2265e
             result = self._run_single_test_file(test_file, timeout, quick)
 
             # Show immediate result on same line
@@ -498,13 +486,7 @@
                     results.append(result)
                 except Exception as e:
                     simplified_path = self._simplify_test_path(test_file)
-<<<<<<< HEAD
-                    self.logger.info(
-                        f"[{completed}/{total_tests}] {simplified_path} ❌ ERROR"
-                    )
-=======
                     self.logger.info(f"[{completed}/{total_tests}] {simplified_path} ❌ ERROR")
->>>>>>> d6d2265e
                     results.append(
                         {
                             "test_file": simplified_path,
