--- conflicted
+++ resolved
@@ -448,13 +448,7 @@
             return usages
 
         except Exception as e:
-<<<<<<< HEAD
-            self.logger.info(
-                f"Warning: Could not analyze {file_path} for class {class_name}: {e}"
-            )
-=======
             self.logger.info(f"Warning: Could not analyze {file_path} for class {class_name}: {e}")
->>>>>>> d6d2265e
             return []
 
     def _find_inheritance_chains(self, analysis: Dict) -> List[List[str]]:
