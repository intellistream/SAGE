--- conflicted
+++ resolved
@@ -188,13 +188,7 @@
             self.logger.info("✅ 中间结果放置检查通过 - 项目根目录整洁")
             return True
         else:
-<<<<<<< HEAD
-            self.logger.info(
-                f"⚠️  发现 {check_result['total_violations']} 个中间结果放置问题:"
-            )
-=======
             self.logger.info(f"⚠️  发现 {check_result['total_violations']} 个中间结果放置问题:")
->>>>>>> d6d2265e
             for violation in check_result["violations"]:
                 self.logger.info(
                     f"  - {violation['path']} ({violation['type']}): {violation['message']}"
