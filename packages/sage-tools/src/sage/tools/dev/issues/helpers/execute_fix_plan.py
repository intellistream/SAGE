--- conflicted
+++ resolved
@@ -159,13 +159,7 @@
                                 current_project_id, item_id
                             )
                             if success_delete:
-<<<<<<< HEAD
-                                self.logger.info(
-                                    f"  🗑️  已清理项目#{current_project}中的无效引用"
-                                )
-=======
                                 self.logger.info(f"  🗑️  已清理项目#{current_project}中的无效引用")
->>>>>>> d6d2265e
                                 success_count += 1
                             else:
                                 # 检查是否是NOT_FOUND错误，这表示引用已经不存在了
@@ -253,13 +247,7 @@
                                         )
                                         success_count += 1
                                     else:
-<<<<<<< HEAD
-                                        self.logger.info(
-                                            f"  ⚠️  删除失败: {delete_result}"
-                                        )
-=======
                                         self.logger.info(f"  ⚠️  删除失败: {delete_result}")
->>>>>>> d6d2265e
                                         self.logger.info(
                                             f"  ✅ 已添加到目标项目，但请手动从源项目删除"
                                         )
@@ -272,13 +260,7 @@
                                         1  # 算作成功，因为已经添加到目标项目
                                     )
                             else:
-<<<<<<< HEAD
-                                self.logger.info(
-                                    f"  ⚠️  无法获取项目#{current_project}的items"
-                                )
-=======
                                 self.logger.info(f"  ⚠️  无法获取项目#{current_project}的items")
->>>>>>> d6d2265e
                                 success_count += (
                                     1  # 仍然算作成功，因为已经添加到目标项目
                                 )
@@ -343,13 +325,7 @@
 def main():
     """主函数"""
     if len(sys.argv) < 2:
-<<<<<<< HEAD
-        self.logger.info(
-            "用法: python3 execute_fix_plan.py <fix_plan_file.json> [--live]"
-        )
-=======
         self.logger.info("用法: python3 execute_fix_plan.py <fix_plan_file.json> [--live]")
->>>>>>> d6d2265e
         self.logger.info("  --live: 实际执行修复 (默认为dry-run模式)")
         return
 
