#!/usr/bin/env python3
"""
from sage.common.utils.logging.custom_logger import CustomLogger
通用GitHub Issue创建工具
支持交互式创建或通过命令行参数创建
"""

import argparse
import json
import os
import sys
from pathlib import Path
from typing import List, Optional

import requests

# Import main config from parent directory
sys.path.insert(0, str(Path(__file__).parent.parent))
from config import config


class GitHubIssueCreator:
    def __init__(self):
        # Use unified config system
        if not config.github_token:
            self.logger.info("❌ 未找到GitHub Token，请先配置")
            sys.exit(1)

        self.github_token = config.github_token
        self.repo = f"{config.GITHUB_OWNER}/{config.GITHUB_REPO}"
        self.headers = {
            "Authorization": f"token {self.github_token}",
            "Accept": "application/vnd.github.v3+json",
        }

    def validate_token(self) -> bool:
        """验证GitHub token是否有效"""
        if not self.github_token:
            self.logger.info("❌ GitHub Token未配置")
            return False

        # Test token by getting user info
        try:
            response = requests.get("https://api.github.com/user", headers=self.headers)
            if response.status_code == 200:
                user_info = response.json()
<<<<<<< HEAD
                self.logger.info(
                    f"✅ GitHub Token有效，用户: {user_info.get('login', 'unknown')}"
                )
=======
                self.logger.info(f"✅ GitHub Token有效，用户: {user_info.get('login', 'unknown')}")
>>>>>>> d6d2265e
                return True
            else:
                self.logger.info(f"❌ GitHub Token无效: {response.status_code}")
                return False
        except Exception as e:
            self.logger.info(f"❌ Token验证失败: {e}")
            return False

    def get_available_labels(self) -> List[str]:
        """获取仓库可用的标签"""
        try:
            url = f"https://api.github.com/repos/{self.repo}/labels"
            response = requests.get(url, headers=self.headers)
            if response.status_code == 200:
                labels = response.json()
                return [label["name"] for label in labels]
        except Exception as e:
            self.logger.info(f"⚠️ 获取标签失败: {e}")
        return []

    def interactive_input(self) -> dict:
        """交互式输入Issue信息"""
        self.logger.info("\n🎯 创建新的GitHub Issue")
        self.logger.info("=" * 40)

        try:
            # 标题 (必填)
            title = ""
            while not title.strip():
                title = input("\n📝 请输入Issue标题: ").strip()
                if not title:
                    self.logger.info("❌ 标题不能为空，请重新输入")

            # 描述 (可选)
            self.logger.info("\n📄 请输入Issue描述 (输入空行结束):")
            body_lines = []
            while True:
                try:
                    line = input()
                    if not line:
                        break
                    body_lines.append(line)
                except EOFError:
                    break
            body = "\n".join(body_lines) if body_lines else ""

            # 标签
            available_labels = self.get_available_labels()
            if available_labels:
                self.logger.info(f"\n🏷️ 可用标签: {', '.join(available_labels[:10])}...")
                try:
                    labels_input = input("请输入标签 (用逗号分隔，留空跳过): ").strip()
                    labels = (
                        [
                            label.strip()
                            for label in labels_input.split(",")
                            if label.strip()
                        ]
                        if labels_input
                        else []
                    )
                except EOFError:
                    labels = []
            else:
                labels = []

            # 分配给某人 (可选)
            try:
                assignee = (
                    input("\n👤 分配给 (GitHub用户名，留空跳过): ").strip() or None
                )
            except EOFError:
                assignee = None

            # 里程碑 (可选)
            try:
                milestone_input = input("\n🎯 里程碑编号 (留空跳过): ").strip()
                milestone = int(milestone_input) if milestone_input.isdigit() else None
            except (EOFError, ValueError):
                milestone = None

            return {
                "title": title,
                "body": body,
                "labels": labels,
                "assignee": assignee,
                "milestone": milestone,
            }

        except KeyboardInterrupt:
            self.logger.info("\n\n❌ 操作被用户取消")
            sys.exit(0)
        except Exception as e:
            self.logger.info(f"\n❌ 输入过程中出现错误: {e}")
            sys.exit(1)

    def create_issue(self, issue_data: dict) -> bool:
        """创建GitHub Issue"""
        # 清理数据，移除空值
        clean_data = {k: v for k, v in issue_data.items() if v is not None and v != []}

        url = f"https://api.github.com/repos/{self.repo}/issues"

        self.logger.info(f"\n🚀 正在创建GitHub Issue...")
        self.logger.info(f"📝 标题: {clean_data['title']}")
        if clean_data.get("labels"):
            self.logger.info(f"🏷️ 标签: {', '.join(clean_data['labels'])}")
        if clean_data.get("assignee"):
            self.logger.info(f"👤 分配给: {clean_data['assignee']}")

        try:
            response = requests.post(url, headers=self.headers, json=clean_data)

            if response.status_code == 201:
                issue_info = response.json()
                self.logger.info(f"\n✅ Issue创建成功!")
                self.logger.info(f"🔗 Issue链接: {issue_info['html_url']}")
                self.logger.info(f"📊 Issue编号: #{issue_info['number']}")
                return True
            else:
                self.logger.info(f"\n❌ 创建失败! 状态码: {response.status_code}")
                self.logger.info(f"错误信息: {response.text}")
                return False

        except Exception as e:
            self.logger.info(f"\n❌ 发生错误: {str(e)}")
            return False


def parse_arguments():
    """解析命令行参数"""
    parser = argparse.ArgumentParser(description="创建GitHub Issue")
    parser.add_argument("--title", "-t", help="Issue标题")
    parser.add_argument("--body", "-b", help="Issue描述")
    parser.add_argument("--labels", "-l", help="标签 (用逗号分隔)")
    parser.add_argument("--assignee", "-a", help="分配给的用户")
    parser.add_argument("--milestone", "-m", type=int, help="里程碑编号")
    parser.add_argument("--file", "-f", help="从文件读取issue内容 (JSON格式)")

    return parser.parse_args()


def load_from_file(file_path: str) -> Optional[dict]:
    """从文件加载issue数据"""
    try:
        with open(file_path, "r", encoding="utf-8") as f:
            return json.load(f)
    except Exception as e:
        self.logger.info(f"❌ 读取文件失败: {e}")
        return None


def main():
    self.logger.info("🎯 GitHub Issue 创建工具")
    self.logger.info("=" * 40)

    creator = GitHubIssueCreator()

    # 验证GitHub token
    if not creator.validate_token():
        sys.exit(1)

    args = parse_arguments()

    # 确定issue数据来源
    if args.file:
        # 从文件读取
        issue_data = load_from_file(args.file)
        if not issue_data:
            sys.exit(1)
    elif args.title:
        # 从命令行参数
        issue_data = {
            "title": args.title,
            "body": args.body or "待补充详细描述...",
            "labels": args.labels.split(",") if args.labels else [],
            "assignee": args.assignee,
            "milestone": args.milestone,
        }
    else:
        # 交互式输入
        issue_data = creator.interactive_input()

    # 创建issue
    success = creator.create_issue(issue_data)

    if success:
        self.logger.info("\n🎉 任务完成! Issue已成功创建到GitHub仓库。")
    else:
        self.logger.info("\n💡 提示: 请检查网络连接和GitHub token权限。")
        sys.exit(1)


if __name__ == "__main__":
    main()<|MERGE_RESOLUTION|>--- conflicted
+++ resolved
@@ -44,13 +44,7 @@
             response = requests.get("https://api.github.com/user", headers=self.headers)
             if response.status_code == 200:
                 user_info = response.json()
-<<<<<<< HEAD
-                self.logger.info(
-                    f"✅ GitHub Token有效，用户: {user_info.get('login', 'unknown')}"
-                )
-=======
                 self.logger.info(f"✅ GitHub Token有效，用户: {user_info.get('login', 'unknown')}")
->>>>>>> d6d2265e
                 return True
             else:
                 self.logger.info(f"❌ GitHub Token无效: {response.status_code}")
