--- conflicted
+++ resolved
@@ -118,13 +118,7 @@
             )
 
             if resp.status_code != 200:
-<<<<<<< HEAD
-                self.logger.info(
-                    f"  ❌ 获取 {repo_name} Issues失败: HTTP {resp.status_code}"
-                )
-=======
                 self.logger.info(f"  ❌ 获取 {repo_name} Issues失败: HTTP {resp.status_code}")
->>>>>>> d6d2265e
                 return []
 
             data = resp.json()
@@ -235,13 +229,7 @@
                 )
 
                 if resp.status_code != 200:
-<<<<<<< HEAD
-                    self.logger.info(
-                        f"  ❌ 获取 {repo_name} Issues失败: HTTP {resp.status_code}"
-                    )
-=======
                     self.logger.info(f"  ❌ 获取 {repo_name} Issues失败: HTTP {resp.status_code}")
->>>>>>> d6d2265e
                     break
 
                 data = resp.json()
