--- conflicted
+++ resolved
@@ -298,13 +298,7 @@
 
     def close_duplicate_issue(self, issue_number, main_issue_number, reason):
         """关闭重复issue"""
-<<<<<<< HEAD
-        self.logger.info(
-            f"  🔄 关闭重复issue #{issue_number} (合并到 #{main_issue_number})"
-        )
-=======
         self.logger.info(f"  🔄 关闭重复issue #{issue_number} (合并到 #{main_issue_number})")
->>>>>>> d6d2265e
 
         # 添加评论说明合并原因
         comment_url = (
@@ -389,13 +383,7 @@
         if response.status_code == 200:
             added_labels = set(final_labels) - set(existing_labels)
             if added_labels:
-<<<<<<< HEAD
-                self.logger.info(
-                    f"  ✅ 添加标签: #{issue_number} -> {', '.join(added_labels)}"
-                )
-=======
                 self.logger.info(f"  ✅ 添加标签: #{issue_number} -> {', '.join(added_labels)}")
->>>>>>> d6d2265e
             return True
         else:
             self.logger.info(f"  ❌ 标签更新失败: #{issue_number} - {response.text}")
@@ -421,13 +409,7 @@
                 continue
 
             self.logger.info(f"\\n📋 处理重复组: 主issue #{main_issue}")
-<<<<<<< HEAD
-            self.logger.info(
-                f"   重复issues: {', '.join([f'#{num}' for num in duplicates])}"
-            )
-=======
             self.logger.info(f"   重复issues: {', '.join([f'#{num}' for num in duplicates])}")
->>>>>>> d6d2265e
             self.logger.info(f"   合并原因: {reason}")
 
             # 检查重复issues是否已关闭
