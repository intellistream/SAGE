#!/usr/bin/env python3
"""
from sage.common.utils.logging.custom_logger import CustomLogger
SAGE Issues 数据管理器
实现单一数据源 + 视图分离的新架构
"""

import json
import os
import re
import shutil
import sys
from datetime import datetime
from pathlib import Path
from typing import Any, Dict, List, Optional


class IssueDataManager:
    """统一的Issue数据管理器"""

    def __init__(self, workspace_path: Path):
        self.workspace_path = Path(workspace_path)

        # 新架构目录
        self.data_dir = self.workspace_path / "data"
        self.views_dir = self.workspace_path / "views"
        self.cache_dir = self.workspace_path / "cache"

        # 视图子目录
        self.markdown_dir = self.views_dir / "markdown"
        self.metadata_dir = self.views_dir / "metadata"
        self.summaries_dir = self.views_dir / "summaries"

        # 旧架构目录（用于迁移）
        self.old_issues_dir = self.workspace_path / "issues"
        self.old_metadata_dir = self.workspace_path / "metadata"

        # 创建目录结构
        self._ensure_directories()

    def _ensure_directories(self):
        """确保所有必要的目录存在"""
        for directory in [
            self.data_dir,
            self.views_dir,
            self.cache_dir,
            self.markdown_dir,
            self.metadata_dir,
            self.summaries_dir,
        ]:
            directory.mkdir(parents=True, exist_ok=True)

    def save_issue(
        self, issue_data: Dict[str, Any], comments: List[Dict] = None
    ) -> bool:
        """保存issue到单一数据源

        Args:
            issue_data: 从GitHub API获取的issue数据
            comments: issue的评论列表

        Returns:
            bool: 保存是否成功
        """
        try:
            issue_number = issue_data.get("number")
            if not issue_number:
                self.logger.info(f"❌ Issue数据缺少编号")
                return False

            # 处理milestone信息
            milestone_info = None
            if issue_data.get("milestone"):
                milestone = issue_data["milestone"]
                milestone_info = {
                    "number": milestone.get("number"),
                    "title": milestone.get("title"),
                    "description": milestone.get("description"),
                    "state": milestone.get("state"),
                    "due_on": milestone.get("due_on"),
                    "html_url": milestone.get("html_url"),
                    "created_at": milestone.get("created_at"),
                    "updated_at": milestone.get("updated_at"),
                }

            # 处理reactions信息
            reactions_info = None
            if issue_data.get("reactions"):
                reactions = issue_data["reactions"]
                reactions_info = {
                    "total_count": reactions.get("total_count", 0),
                    "+1": reactions.get("+1", 0),
                    "-1": reactions.get("-1", 0),
                    "laugh": reactions.get("laugh", 0),
                    "hooray": reactions.get("hooray", 0),
                    "confused": reactions.get("confused", 0),
                    "heart": reactions.get("heart", 0),
                    "rocket": reactions.get("rocket", 0),
                    "eyes": reactions.get("eyes", 0),
                }

            # 处理项目信息（这里假设已经通过其他方式获取）
            projects_info = issue_data.get("projects", [])

            # 构建统一的数据结构
            unified_data = {
                "metadata": {
                    "number": issue_number,
                    "title": issue_data.get("title", ""),
                    "state": issue_data.get("state", "open"),
                    "state_reason": issue_data.get("state_reason"),
                    "labels": [
                        l.get("name") if isinstance(l, dict) else l
                        for l in issue_data.get("labels", [])
                    ],
                    "assignees": [
                        a.get("login") if isinstance(a, dict) else a
                        for a in issue_data.get("assignees", [])
                    ],
                    "assignee": (
                        issue_data.get("assignee", {}).get("login")
                        if issue_data.get("assignee")
                        else None
                    ),
                    "milestone": milestone_info,
                    "reactions": reactions_info,
                    "comments_count": issue_data.get("comments", 0),
                    "locked": issue_data.get("locked", False),
                    "active_lock_reason": issue_data.get("active_lock_reason"),
                    "created_at": issue_data.get("created_at"),
                    "updated_at": issue_data.get("updated_at"),
                    "closed_at": issue_data.get("closed_at"),
                    "closed_by": (
                        issue_data.get("closed_by", {}).get("login")
                        if issue_data.get("closed_by")
                        else None
                    ),
                    "html_url": issue_data.get("html_url"),
                    "url": issue_data.get("url"),
                    "comments_url": issue_data.get("comments_url"),
                    "events_url": issue_data.get("events_url"),
                    "labels_url": issue_data.get("labels_url"),
                    "repository_url": issue_data.get("repository_url"),
                    "timeline_url": issue_data.get("timeline_url"),
                    "node_id": issue_data.get("node_id"),
                    "id": issue_data.get("id"),
                    "user": (
                        issue_data.get("user", {}).get("login")
                        if isinstance(issue_data.get("user"), dict)
                        else issue_data.get("user")
                    ),
                    "user_info": (
                        {
                            "login": issue_data.get("user", {}).get("login"),
                            "id": issue_data.get("user", {}).get("id"),
                            "node_id": issue_data.get("user", {}).get("node_id"),
                            "avatar_url": issue_data.get("user", {}).get("avatar_url"),
                            "html_url": issue_data.get("user", {}).get("html_url"),
                            "type": issue_data.get("user", {}).get("type"),
                            "site_admin": issue_data.get("user", {}).get("site_admin"),
                        }
                        if isinstance(issue_data.get("user"), dict)
                        else None
                    ),
                    "author_association": issue_data.get("author_association"),
                    "performed_via_github_app": issue_data.get(
                        "performed_via_github_app"
                    ),
                    "type": issue_data.get("type"),
                    "projects": projects_info,
                    # 新增：关系和依赖信息
                    "issue_dependencies_summary": issue_data.get(
                        "issue_dependencies_summary",
                        {
                            "blocked_by": 0,
                            "total_blocked_by": 0,
                            "blocking": 0,
                            "total_blocking": 0,
                        },
                    ),
                    "sub_issues_summary": issue_data.get(
                        "sub_issues_summary",
                        {"total": 0, "completed": 0, "percent_completed": 0},
                    ),
                    # 新增：父子关系信息
                    "parent_issue_url": issue_data.get("parent_issue_url"),
                    # 新增：issue类型信息
                    "type": issue_data.get("type"),
                },
                "content": {
                    "body": issue_data.get("body", ""),
                    "comments": comments or [],
                },
                "tracking": {
                    "downloaded_at": datetime.now().isoformat(),
                    "last_synced": datetime.now().isoformat(),
                    "update_history": [
                        {
                            "timestamp": datetime.now().isoformat(),
                            "action": "data_save",
                            "github_updated": issue_data.get("updated_at"),
                        }
                    ],
                },
            }

            # 保存到数据文件
            data_file = self.data_dir / f"issue_{issue_number}.json"
            with open(data_file, "w", encoding="utf-8") as f:
                json.dump(unified_data, f, ensure_ascii=False, indent=2)

            self.logger.info(f"✅ Issue #{issue_number} 数据已保存")
            return True

        except Exception as e:
            self.logger.info(f"❌ 保存Issue数据失败: {e}")
            return False

    def get_issue(self, issue_number: int) -> Optional[Dict[str, Any]]:
        """获取完整的issue数据

        Args:
            issue_number: Issue编号

        Returns:
            Dict: Issue的完整数据，如果不存在返回None
        """
        try:
            data_file = self.data_dir / f"issue_{issue_number}.json"
            if not data_file.exists():
                return None

            with open(data_file, "r", encoding="utf-8") as f:
                return json.load(f)
        except Exception as e:
            self.logger.info(f"❌ 读取Issue #{issue_number} 数据失败: {e}")
            return None

    def list_all_issues(self) -> List[int]:
        """获取所有issue编号列表"""
        issue_numbers = []
        for data_file in self.data_dir.glob("issue_*.json"):
            # 使用正则表达式从文件名中提取issue编号
            match = re.match(r"issue_(\d+)$", data_file.stem)
            if match:
                number = int(match.group(1))
                issue_numbers.append(number)
            else:
                continue
        return sorted(issue_numbers)

    def generate_markdown_view(self, issue_number: int) -> bool:
        """生成markdown视图

        Args:
            issue_number: Issue编号

        Returns:
            bool: 生成是否成功
        """
        try:
            issue_data = self.get_issue(issue_number)
            if not issue_data:
                self.logger.info(f"❌ Issue #{issue_number} 数据不存在")
                return False

            metadata = issue_data["metadata"]
            content = issue_data["content"]
            tracking = issue_data["tracking"]

            # 生成文件名
            safe_title = self._sanitize_filename(metadata["title"])
            filename = f"{metadata['state']}_{issue_number}_{safe_title}.md"

            # 处理项目信息
            project_section = ""
            if metadata.get("projects"):
                project_section = "\n## Project归属\n"
                for proj in metadata["projects"]:
                    project_section += f"- **{proj['team']}** (Project Board ID: {proj['number']}: {proj['title']})\n"
            else:
                project_section = "\n## Project归属\n未归属到任何Project\n"

            # 处理milestone信息
            milestone_section = ""
            if metadata.get("milestone"):
                milestone = metadata["milestone"]
                milestone_section = f"""
## Milestone
**{milestone.get('title', 'N/A')}** ({milestone.get('state', 'unknown')})
- 描述: {milestone.get('description', '无描述')}
- 截止日期: {milestone.get('due_on', '未设定')}
- [查看详情]({milestone.get('html_url', '#')})
"""

            # 处理统计信息
            stats_section = ""
            comments_count = metadata.get("comments_count", 0)
            reactions = metadata.get("reactions", {})
            total_reactions = reactions.get("total_count", 0) if reactions else 0
            is_locked = metadata.get("locked", False)

            if comments_count > 0 or total_reactions > 0 or is_locked:
                stats_section = "\n## 统计信息\n"
                if comments_count > 0:
                    stats_section += f"- 评论数: {comments_count}\n"
                if total_reactions > 0:
                    stats_section += f"- 反应数: {total_reactions}\n"
                    if reactions:
                        reaction_details = []
                        for emoji, count in reactions.items():
                            if emoji != "total_count" and count > 0:
                                reaction_details.append(f"{emoji}: {count}")
                        if reaction_details:
                            stats_section += (
                                f"  - 详情: {', '.join(reaction_details)}\n"
                            )
                if is_locked:
                    stats_section += "- 状态: 已锁定\n"

            # 处理分配信息
            assignees_text = "未分配"
            if metadata.get("assignees"):
                assignees_text = "\n".join(metadata["assignees"])

            # 处理更新记录
            update_history_section = ""
            if tracking.get("update_history"):
                update_history_section = "\n## 更新记录\n\n"
                for record in tracking["update_history"]:
                    timestamp = record.get("timestamp", "")
                    action = record.get("action", "")
                    github_updated = record.get("github_updated", "")

                    if timestamp:
                        try:
                            dt = datetime.fromisoformat(
                                timestamp.replace("Z", "+00:00")
                            )
                            time_str = dt.strftime("%Y-%m-%d %H:%M:%S")
                        except:
                            time_str = timestamp

                        update_history_section += f"- **{time_str}**: {action}\n"
                        if github_updated:
                            try:
                                dt = datetime.fromisoformat(
                                    github_updated.replace("Z", "+00:00")
                                )
                                github_time_str = dt.strftime("%Y-%m-%d %H:%M:%S")
                                update_history_section += (
                                    f"  - GitHub最后更新: {github_time_str}\n"
                                )
                            except:
                                pass
                update_history_section += "\n"

            # 生成markdown内容
            markdown_content = f"""# {metadata['title']}

**Issue #**: {metadata['number']}
**状态**: {metadata['state']}
**创建时间**: {metadata['created_at']}
**更新时间**: {metadata['updated_at']}
**创建者**: {metadata['user']}
{project_section}{milestone_section}{stats_section}
## 标签
{', '.join(metadata.get('labels', []))}

## 分配给
{assignees_text}

## 描述

{content.get('body', '无描述')}
{update_history_section}
---
**GitHub链接**: {metadata['html_url']}
**下载时间**: {tracking.get('downloaded_at', '')}
"""

            # 保存markdown文件
            markdown_file = self.markdown_dir / filename
            with open(markdown_file, "w", encoding="utf-8") as f:
                f.write(markdown_content)

            return True

        except Exception as e:
            self.logger.info(f"❌ 生成Issue #{issue_number} markdown视图失败: {e}")
            return False

    def generate_metadata_view(self, issue_number: int) -> bool:
        """生成元数据视图（向后兼容）

        Args:
            issue_number: Issue编号

        Returns:
            bool: 生成是否成功
        """
        try:
            issue_data = self.get_issue(issue_number)
            if not issue_data:
                return False

            metadata = issue_data["metadata"]

            # 构建向后兼容的元数据格式
            compat_metadata = {
                "number": metadata["number"],
                "title": metadata["title"],
                "state": metadata["state"],
                "labels": metadata.get("labels", []),
                "assignees": metadata.get("assignees", []),
                "milestone": metadata.get("milestone"),
                "reactions": metadata.get("reactions"),
                "comments_count": metadata.get("comments_count", 0),
                "locked": metadata.get("locked", False),
                "created_at": metadata.get("created_at"),
                "updated_at": metadata.get("updated_at"),
                "closed_at": metadata.get("closed_at"),
                "html_url": metadata.get("html_url"),
                "user": metadata.get("user"),
                "projects": metadata.get("projects", []),
            }

            # 保存元数据文件
            metadata_file = self.metadata_dir / f"issue_{issue_number}_metadata.json"
            with open(metadata_file, "w", encoding="utf-8") as f:
                json.dump(compat_metadata, f, ensure_ascii=False, indent=2)

            return True

        except Exception as e:
            self.logger.info(f"❌ 生成Issue #{issue_number} 元数据视图失败: {e}")
            return False

    def generate_all_views(self) -> Dict[str, int]:
        """生成所有视图

        Returns:
            Dict: 生成结果统计
        """
        issue_numbers = self.list_all_issues()

        results = {
            "total": len(issue_numbers),
            "markdown_success": 0,
            "metadata_success": 0,
            "failed": 0,
        }

        self.logger.info(f"🚀 开始生成 {results['total']} 个Issue的视图...")

        for issue_number in issue_numbers:
            try:
                markdown_ok = self.generate_markdown_view(issue_number)
                metadata_ok = self.generate_metadata_view(issue_number)

                if markdown_ok:
                    results["markdown_success"] += 1
                if metadata_ok:
                    results["metadata_success"] += 1
                if not (markdown_ok and metadata_ok):
                    results["failed"] += 1

                if (results["markdown_success"] + results["failed"]) % 10 == 0:
                    self.logger.info(
                        f"📊 已处理 {results['markdown_success'] + results['failed']}/{results['total']} 个Issue"
                    )

            except Exception as e:
                self.logger.info(f"❌ 处理Issue #{issue_number} 失败: {e}")
                results["failed"] += 1

        # 生成汇总视图
        self.generate_summary_views()

        return results

    def generate_summary_views(self):
        """生成汇总视图"""
        try:
            self.logger.info("📊 生成汇总视图...")

            # 按团队汇总
            issues_by_team = {}
            # 按milestone汇总
            issues_by_milestone = {}
            # 按状态汇总
            issues_by_state = {"open": 0, "closed": 0}

            for issue_number in self.list_all_issues():
                issue_data = self.get_issue(issue_number)
                if not issue_data:
                    continue

                metadata = issue_data["metadata"]

                # 按状态统计
                state = metadata.get("state", "unknown")
                issues_by_state[state] = issues_by_state.get(state, 0) + 1

                # 按团队统计
                projects = metadata.get("projects", [])
                for project in projects:
                    team = project.get("team", "unknown")
                    if team not in issues_by_team:
                        issues_by_team[team] = []
                    issues_by_team[team].append(
                        {
                            "number": metadata["number"],
                            "title": metadata["title"],
                            "state": metadata["state"],
                        }
                    )

                # 按milestone统计
                milestone = metadata.get("milestone")
                if milestone:
                    milestone_title = milestone.get("title", "unknown")
                    if milestone_title not in issues_by_milestone:
                        issues_by_milestone[milestone_title] = []
                    issues_by_milestone[milestone_title].append(
                        {
                            "number": metadata["number"],
                            "title": metadata["title"],
                            "state": metadata["state"],
                        }
                    )

            # 保存汇总文件
            with open(
                self.summaries_dir / "issues_by_team.json", "w", encoding="utf-8"
            ) as f:
                json.dump(issues_by_team, f, ensure_ascii=False, indent=2)

            with open(
                self.summaries_dir / "issues_by_milestone.json", "w", encoding="utf-8"
            ) as f:
                json.dump(issues_by_milestone, f, ensure_ascii=False, indent=2)

            with open(
                self.summaries_dir / "issues_by_state.json", "w", encoding="utf-8"
            ) as f:
                json.dump(issues_by_state, f, ensure_ascii=False, indent=2)

            self.logger.info("✅ 汇总视图生成完成")

        except Exception as e:
            self.logger.info(f"❌ 生成汇总视图失败: {e}")

    def migrate_from_old_format(self) -> Dict[str, int]:
        """从旧格式迁移数据

        Returns:
            Dict: 迁移结果统计
        """
        self.logger.info("🔄 开始从旧格式迁移数据...")

        results = {
            "markdown_processed": 0,
            "metadata_processed": 0,
            "data_created": 0,
            "failed": 0,
        }

        # 处理旧的markdown文件
        if self.old_issues_dir.exists():
            for md_file in self.old_issues_dir.glob("*.md"):
                try:
                    results["markdown_processed"] += 1
                    issue_data = self._parse_old_markdown_file(md_file)
                    if issue_data:
                        # 尝试加载对应的metadata文件
                        issue_number = issue_data["number"]
                        metadata_file = (
                            self.old_metadata_dir
                            / f"issue_{issue_number}_metadata.json"
                        )
                        if metadata_file.exists():
                            with open(metadata_file, "r", encoding="utf-8") as f:
                                old_metadata = json.load(f)
                            # 合并数据
                            issue_data.update(old_metadata)
                            results["metadata_processed"] += 1

                        # 保存到新格式
                        if self.save_issue(issue_data):
                            results["data_created"] += 1

                except Exception as e:
                    self.logger.info(f"❌ 迁移文件 {md_file} 失败: {e}")
                    results["failed"] += 1

<<<<<<< HEAD
        self.logger.info(
            f"📊 迁移完成: 处理了 {results['markdown_processed']} 个markdown文件"
        )
=======
        self.logger.info(f"📊 迁移完成: 处理了 {results['markdown_processed']} 个markdown文件")
>>>>>>> d6d2265e
        self.logger.info(f"📊 创建了 {results['data_created']} 个数据文件")

        return results

    def _parse_old_markdown_file(self, md_file: Path) -> Optional[Dict]:
        """解析旧格式的markdown文件"""
        try:
            with open(md_file, "r", encoding="utf-8") as f:
                content = f.read()

            lines = content.split("\n")
            issue_data = {}

            # 从文件名提取信息
            filename = md_file.name
            if filename.startswith(("open_", "closed_")):
                parts = filename.split("_")
                if len(parts) >= 2:
                    try:
                        issue_data["number"] = int(parts[1])
                        issue_data["state"] = parts[0]
                    except ValueError:
                        pass

            # 解析内容
            for line in lines:
                line = line.strip()
                if line.startswith("# "):
                    issue_data["title"] = line[2:].strip()
                elif line.startswith("**Issue #**:"):
                    try:
                        issue_data["number"] = int(line.split(":")[1].strip())
                    except:
                        pass
                elif line.startswith("**状态**:"):
                    issue_data["state"] = line.split(":")[1].strip()
                elif line.startswith("**创建时间**:"):
                    issue_data["created_at"] = line.split(":", 1)[1].strip()
                elif line.startswith("**更新时间**:"):
                    issue_data["updated_at"] = line.split(":", 1)[1].strip()
                elif line.startswith("**创建者**:"):
                    issue_data["user"] = line.split(":")[1].strip()
                elif line.startswith("**GitHub链接**:"):
                    issue_data["html_url"] = line.split(":", 1)[1].strip()

            # 提取body内容
            body_start = content.find("## 描述")
            if body_start != -1:
                body_content = content[
                    body_start
                    + len("## 描述") : (
                        content.find("## 更新记录")
                        if "## 更新记录" in content
                        else content.find("---")
                    )
                ]
                issue_data["body"] = body_content.strip()

            return issue_data

        except Exception as e:
            self.logger.info(f"❌ 解析文件 {md_file} 失败: {e}")
            return None

    def _sanitize_filename(self, text: str) -> str:
        """清理文件名，移除不合法字符"""
        text = re.sub(r'[<>:"/\\|?*]', "", text)
        text = re.sub(r"\s+", "_", text)
        return text[:50]

    def create_backward_compatibility_links(self):
        """创建向后兼容的符号链接"""
        try:
            # 创建指向markdown视图的符号链接
            issues_link = self.workspace_path / "issues"
            if not issues_link.exists():
                issues_link.symlink_to(self.markdown_dir, target_is_directory=True)
                self.logger.info("✅ 创建issues目录的向后兼容链接")

            # 创建指向metadata视图的符号链接
            metadata_link = self.workspace_path / "metadata"
            if not metadata_link.exists():
                metadata_link.symlink_to(self.metadata_dir, target_is_directory=True)
                self.logger.info("✅ 创建metadata目录的向后兼容链接")

        except Exception as e:
            self.logger.info(f"⚠️ 创建向后兼容链接失败: {e}")


def main():
    """测试新架构"""
    import argparse

    parser = argparse.ArgumentParser(description="Issue数据管理器")
    parser.add_argument(
        "--workspace",
        default="/home/shuhao/SAGE/output/issues-workspace",
        help="工作目录路径",
    )
    parser.add_argument("--migrate", action="store_true", help="从旧格式迁移数据")
    parser.add_argument("--generate-views", action="store_true", help="生成所有视图")
    parser.add_argument("--create-links", action="store_true", help="创建向后兼容链接")

    args = parser.parse_args()

    manager = IssueDataManager(args.workspace)

    if args.migrate:
        results = manager.migrate_from_old_format()
        self.logger.info(f"📊 迁移结果: {results}")

    if args.generate_views:
        results = manager.generate_all_views()
        self.logger.info(f"📊 视图生成结果: {results}")

    if args.create_links:
        manager.create_backward_compatibility_links()


if __name__ == "__main__":
    main()<|MERGE_RESOLUTION|>--- conflicted
+++ resolved
@@ -594,13 +594,7 @@
                     self.logger.info(f"❌ 迁移文件 {md_file} 失败: {e}")
                     results["failed"] += 1
 
-<<<<<<< HEAD
-        self.logger.info(
-            f"📊 迁移完成: 处理了 {results['markdown_processed']} 个markdown文件"
-        )
-=======
         self.logger.info(f"📊 迁移完成: 处理了 {results['markdown_processed']} 个markdown文件")
->>>>>>> d6d2265e
         self.logger.info(f"📊 创建了 {results['data_created']} 个数据文件")
 
         return results
