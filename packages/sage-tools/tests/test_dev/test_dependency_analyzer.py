--- conflicted
+++ resolved
@@ -3,11 +3,8 @@
 """
 
 import pytest
-<<<<<<< HEAD
-=======
 
 from sage.common.config import find_sage_project_root
->>>>>>> f29c57d3
 from sage.tools.dev.tools.dependency_analyzer import DependencyAnalyzer
 
 
