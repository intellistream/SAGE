<<<<<<< HEAD
# python -m app.datastream_rag_pipeline


# 导入 Sage 中的 Pipeline 和相关组件
import logging
import time
from typing import Tuple, List, Type, TYPE_CHECKING, Union, Any
import yaml
import ray
import asyncio
from ray import serve
from sage.api.pipeline import Pipeline
from sage.api.memory.memory_service import MemoryManagerService
from sage.api.operator.operator_impl.promptor import QAPromptor
from sage.api.operator.operator_impl.generator import OpenAIGenerator
from sage.api.operator.operator_impl.reranker import BGEReranker
from sage.api.operator.operator_impl.refiner import AbstractiveRecompRefiner
from sage.api.operator.operator_impl.source import FileSource
from sage.api.operator.operator_impl.sink import TerminalSink, FileSink
from sage.api.operator.operator_impl.writer import LongTimeWriter
from sage.api.operator.operator_impl.retriever import SimpleRetriever
from sage.api.operator.operator_impl.sink import TerminalSink
from sympy.multipledispatch.dispatcher import source
if TYPE_CHECKING:
    from sage.api.pipeline.datastream_api import DataStream
# 初始化 Ray 并设置日志级别
ray.init(
    logging_level=logging.CRITICAL,  # 设置 Ray 日志为 CRITICAL 级别，只显示关键日志
)
logging.basicConfig(level=logging.DEBUG)  # 设置基础日志级别为 DEBUG

# 关闭并启动 Ray 服务
serve.shutdown()
serve.start(detached=True)

# 创建 MemoryManagerService 并启动应用
app = MemoryManagerService.bind()
serve.run(app, name="MemoryApp")

# 获取 MemoryManagerService 的句柄，供后续使用
manager_handle = serve.get_deployment_handle(deployment_name="MemoryManagerService", app_name="MemoryApp")

# 加载配置文件
def load_config(path: str) -> dict:
    with open(path, 'r') as f:
        return yaml.safe_load(f)

config = load_config('./app/config.yaml')  # 加载配置文件
logging.basicConfig(level=logging.DEBUG)

# ---- Initialize and Submit Pipeline ----
# 创建新的数据流管道实例

# 创建长时间存储（LTM）内存表
from sage.core.neuromem.mem_test.memory_api_test_ray import default_model



async def init_memory_and_pipeline():
    # 创建 LTM 内存表，并通过 handle 调用远程方法
    ltm = await manager_handle.create_table.remote("long_term_memory", default_model)
    # 这里可以向内存表中存储数据（例如: ltm.store.remote("This is LTM data")）

    # 配置文件中添加 memory_manager 和 LTM 表
    config["memory_manager"] = manager_handle
    config["ltm_collection"] = ltm
    config["dcm_collection"] = None
    config["stm_collection"] = None
    # 创建一个新的管道实例
    pipeline = Pipeline(name="example_pipeline", use_ray=True)

    # 步骤 1: 定义数据源（例如，来自用户的查询）
    query_stream:DataStream = pipeline.add_source(source_class=FileSource, config=config)  # 从文件源读取数据

    # 步骤 2: 使用 SimpleRetriever 从向量内存中检索相关数据块
    query_and_chunks_stream:DataStream = query_stream.retrieve(SimpleRetriever,config)

    # 步骤 3: 使用 QAPromptor 构建查询提示
    prompt_stream:DataStream = query_and_chunks_stream.construct_prompt(QAPromptor, config)

    # 步骤 4: 使用 OpenAIGenerator 生成最终的响应
    response_stream:DataStream = prompt_stream.generate_response(OpenAIGenerator, config)

    # 步骤 5: 输出到终端或文件
    sink_stream:DataStream = response_stream.sink(FileSink, config)

    # 提交管道到 SAGE 运行时
    pipeline.submit(config={"is_long_running": True})

    # 等待管道运行一段时间
    time.sleep(100)

# 调用异步函数初始化内存和管道
asyncio.run(init_memory_and_pipeline())
=======
# # python -m app.datastream_rag_pipeline
#
#
# # 导入 Sage 中的 Pipeline 和相关组件
# import logging
# import time
# from typing import Tuple, List
# import yaml
# import ray
# import asyncio
# from ray import serve
# from sage.api.pipeline import Pipeline
# from sage.api.memory.memory_service import MemoryManagerService
# from sage.api.operator.operator_impl.promptor import QAPromptor
# from sage.api.operator.operator_impl.generator import OpenAIGenerator
# from sage.api.operator.operator_impl.reranker import BGEReranker
# from sage.api.operator.operator_impl.refiner import AbstractiveRecompRefiner
# from sage.api.operator.operator_impl.source import FileSource
# from sage.api.operator.operator_impl.sink import TerminalSink, FileSink
# from sage.api.operator.operator_impl.writer import LongTimeWriter
# from sage.api.operator.operator_impl.retriever import SimpleRetriever
# from sage.api.operator.operator_impl.sink import TerminalSink
# from sympy.multipledispatch.dispatcher import source
#
# # 初始化 Ray 并设置日志级别
# ray.init(
#     logging_level=logging.CRITICAL,  # 设置 Ray 日志为 CRITICAL 级别，只显示关键日志
#     include_dashboard=True,  # 默认是 True，可以显式指定
#     dashboard_port=8265,  # 设置 dashboard 端口（可选）
#     dashboard_host="0.0.0.0"  # 可选：允许远程访问（默认是 "127.0.0.1"）
# )
# logging.basicConfig(level=logging.DEBUG)  # 设置基础日志级别为 DEBUG
#
# # 关闭并启动 Ray 服务
# serve.shutdown()
# serve.start(detached=True)
#
# # 创建 MemoryManagerService 并启动应用
# app = MemoryManagerService.bind()
# serve.run(app, name="MemoryApp")
#
# # 获取 MemoryManagerService 的句柄，供后续使用
# manager_handle = serve.get_deployment_handle(deployment_name="MemoryManagerService", app_name="MemoryApp")
#
# # 加载配置文件
# def load_config(path: str) -> dict:
#     with open(path, 'r') as f:
#         return yaml.safe_load(f)
#
# config = load_config('./app/config.yaml')  # 加载配置文件
# logging.basicConfig(level=logging.DEBUG)
#
# # ---- Initialize and Submit Pipeline ----
# # 创建新的数据流管道实例
#
# # 创建长时间存储（LTM）内存表
# from sage.core.neuromem.mem_test.memory_api_test_ray import default_model
#
# 
#
# async def init_memory_and_pipeline(job_id = None):
#     # 创建 LTM 内存表，并通过 handle 调用远程方法
#     ltm = await manager_handle.create_table.remote("long_term_memory", default_model)
#     # 这里可以向内存表中存储数据（例如: ltm.store.remote("This is LTM data")）
#
#     # 配置文件中添加 memory_manager 和 LTM 表
#     config["memory_manager"] = manager_handle
#     config["ltm_collection"] = ltm
#     config["dcm_collection"] = None
#     config["stm_collection"] = None
#     # 创建一个新的管道实例
#     pipeline = Pipeline("example_pipeline")
#
#     # 步骤 1: 定义数据源（例如，来自用户的查询）
#     query_stream = pipeline.add_source(FileSource.remote(config))  # 从文件源读取数据
#
#     # 步骤 2: 使用 SimpleRetriever 从向量内存中检索相关数据块
#     query_and_chunks_stream = query_stream.retrieve(SimpleRetriever.remote(config))
#
#     # 步骤 3: 使用 QAPromptor 构建查询提示
#     prompt_stream = query_and_chunks_stream.construct_prompt(QAPromptor.remote(config))
#
#     # 步骤 4: 使用 OpenAIGenerator 生成最终的响应
#     response_stream = prompt_stream.generate_response(OpenAIGenerator.remote(config))
#
#     # 步骤 5: 输出到终端或文件
#     sink_stream = response_stream.sink(FileSink.remote(config))
#
#     # 提交管道到 SAGE 运行时
#     pipeline.submit(config={"is_long_running": True})
#
#     # 等待管道运行一段时间
#     time.sleep(100)
#
#
# if __name__ == "__main__":
#     # 使用 asyncio 运行异步函数
#     asyncio.run(init_memory_and_pipeline())
# # 调用异步函数初始化内存和管道
# # asyncio.run(init_memory_and_pipeline())
>>>>>>> 29962934
<|MERGE_RESOLUTION|>--- conflicted
+++ resolved
@@ -1,4 +1,3 @@
-<<<<<<< HEAD
 # python -m app.datastream_rag_pipeline
 
 
@@ -93,105 +92,3 @@
 
 # 调用异步函数初始化内存和管道
 asyncio.run(init_memory_and_pipeline())
-=======
-# # python -m app.datastream_rag_pipeline
-#
-#
-# # 导入 Sage 中的 Pipeline 和相关组件
-# import logging
-# import time
-# from typing import Tuple, List
-# import yaml
-# import ray
-# import asyncio
-# from ray import serve
-# from sage.api.pipeline import Pipeline
-# from sage.api.memory.memory_service import MemoryManagerService
-# from sage.api.operator.operator_impl.promptor import QAPromptor
-# from sage.api.operator.operator_impl.generator import OpenAIGenerator
-# from sage.api.operator.operator_impl.reranker import BGEReranker
-# from sage.api.operator.operator_impl.refiner import AbstractiveRecompRefiner
-# from sage.api.operator.operator_impl.source import FileSource
-# from sage.api.operator.operator_impl.sink import TerminalSink, FileSink
-# from sage.api.operator.operator_impl.writer import LongTimeWriter
-# from sage.api.operator.operator_impl.retriever import SimpleRetriever
-# from sage.api.operator.operator_impl.sink import TerminalSink
-# from sympy.multipledispatch.dispatcher import source
-#
-# # 初始化 Ray 并设置日志级别
-# ray.init(
-#     logging_level=logging.CRITICAL,  # 设置 Ray 日志为 CRITICAL 级别，只显示关键日志
-#     include_dashboard=True,  # 默认是 True，可以显式指定
-#     dashboard_port=8265,  # 设置 dashboard 端口（可选）
-#     dashboard_host="0.0.0.0"  # 可选：允许远程访问（默认是 "127.0.0.1"）
-# )
-# logging.basicConfig(level=logging.DEBUG)  # 设置基础日志级别为 DEBUG
-#
-# # 关闭并启动 Ray 服务
-# serve.shutdown()
-# serve.start(detached=True)
-#
-# # 创建 MemoryManagerService 并启动应用
-# app = MemoryManagerService.bind()
-# serve.run(app, name="MemoryApp")
-#
-# # 获取 MemoryManagerService 的句柄，供后续使用
-# manager_handle = serve.get_deployment_handle(deployment_name="MemoryManagerService", app_name="MemoryApp")
-#
-# # 加载配置文件
-# def load_config(path: str) -> dict:
-#     with open(path, 'r') as f:
-#         return yaml.safe_load(f)
-#
-# config = load_config('./app/config.yaml')  # 加载配置文件
-# logging.basicConfig(level=logging.DEBUG)
-#
-# # ---- Initialize and Submit Pipeline ----
-# # 创建新的数据流管道实例
-#
-# # 创建长时间存储（LTM）内存表
-# from sage.core.neuromem.mem_test.memory_api_test_ray import default_model
-#
-# 
-#
-# async def init_memory_and_pipeline(job_id = None):
-#     # 创建 LTM 内存表，并通过 handle 调用远程方法
-#     ltm = await manager_handle.create_table.remote("long_term_memory", default_model)
-#     # 这里可以向内存表中存储数据（例如: ltm.store.remote("This is LTM data")）
-#
-#     # 配置文件中添加 memory_manager 和 LTM 表
-#     config["memory_manager"] = manager_handle
-#     config["ltm_collection"] = ltm
-#     config["dcm_collection"] = None
-#     config["stm_collection"] = None
-#     # 创建一个新的管道实例
-#     pipeline = Pipeline("example_pipeline")
-#
-#     # 步骤 1: 定义数据源（例如，来自用户的查询）
-#     query_stream = pipeline.add_source(FileSource.remote(config))  # 从文件源读取数据
-#
-#     # 步骤 2: 使用 SimpleRetriever 从向量内存中检索相关数据块
-#     query_and_chunks_stream = query_stream.retrieve(SimpleRetriever.remote(config))
-#
-#     # 步骤 3: 使用 QAPromptor 构建查询提示
-#     prompt_stream = query_and_chunks_stream.construct_prompt(QAPromptor.remote(config))
-#
-#     # 步骤 4: 使用 OpenAIGenerator 生成最终的响应
-#     response_stream = prompt_stream.generate_response(OpenAIGenerator.remote(config))
-#
-#     # 步骤 5: 输出到终端或文件
-#     sink_stream = response_stream.sink(FileSink.remote(config))
-#
-#     # 提交管道到 SAGE 运行时
-#     pipeline.submit(config={"is_long_running": True})
-#
-#     # 等待管道运行一段时间
-#     time.sleep(100)
-#
-#
-# if __name__ == "__main__":
-#     # 使用 asyncio 运行异步函数
-#     asyncio.run(init_memory_and_pipeline())
-# # 调用异步函数初始化内存和管道
-# # asyncio.run(init_memory_and_pipeline())
->>>>>>> 29962934
