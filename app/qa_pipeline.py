--- conflicted
+++ resolved
@@ -21,13 +21,8 @@
         backend_type="VDB",
         embedding_model=default_model,
         dim=128,
-<<<<<<< HEAD
         description="test vdb collection",
         as_ray_actor=True
-=======
-        description="operator_test vdb collection",
-        as_ray_actor=False
->>>>>>> 7571f88c
     )
     col.add_metadata_field("owner")
     col.add_metadata_field("show_type")
@@ -39,7 +34,6 @@
     for text, metadata in texts:
         col.insert(text, metadata)
     col.create_index(index_name="vdb_index")
-    print(col.list_index())
     config["retriever"]["ltm_collection"] = col._collection
 
 
