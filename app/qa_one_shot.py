--- conflicted
+++ resolved
@@ -10,15 +10,7 @@
 from sage.core.neuromem.memory_manager import MemoryManager
 from sage.core.neuromem.test.embeddingmodel import MockTextEmbedder
 from sage.utils.config_loader import load_config
-<<<<<<< HEAD
-# def load_config(path: str) -> dict:
-#     """加载YAML配置文件"""
-#     with open(path, 'r') as f:
-#         return yaml.safe_load(f)
-=======
 from sage.utils.logging_utils import configure_logging
-
->>>>>>> 4a3093e4
 
 def memory_init():
     """初始化内存管理器并创建测试集合"""
@@ -63,10 +55,6 @@
     configure_logging(level=logging.INFO)
     # 加载配置并初始化日志
     config = load_config('config.yaml')
-<<<<<<< HEAD
-    # logging.basicConfig(level=logging.INFO)
-=======
->>>>>>> 4a3093e4
     # 初始化内存并运行管道
     memory_init()
     pipeline_run()