--- conflicted
+++ resolved
@@ -24,15 +24,10 @@
         # print("Engine initialized")
         self.logger = CustomLogger(
             filename=f"SageEngine",
-<<<<<<< HEAD
-            console_output=False,
-            file_output=True
-=======
             console_output="DEBUG",
             file_output=True,
             global_output = "WARNING",
             name = "SageEngine"
->>>>>>> fa339c4b
         )
 
 
