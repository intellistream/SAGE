--- conflicted
+++ resolved
@@ -31,13 +31,7 @@
     logging.info(f"  - 源文件: {config['source']['data_path']}")
     logging.info(f"  - 检索器: MilvusSparseRetriever (Milvus 专用)")
     logging.info(f"  - Top-K: {config['retriever']['top_k']}")
-<<<<<<< HEAD
-    logging.info(
-        f"  - 集合名称: {config['retriever']['milvus_sparse']['collection_name']}"
-    )
-=======
     logging.info(f"  - 集合名称: {config['retriever']['milvus_sparse']['collection_name']}")
->>>>>>> d6d2265e
 
     env = LocalEnvironment()
     # 构建数据处理流程
