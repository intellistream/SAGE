--- conflicted
+++ resolved
@@ -24,13 +24,7 @@
     collection_name = config.get("milvus_dense").get("collection_name")
 
     logging.info(f"=== 预加载知识库到 ChromaDB ===")
-<<<<<<< HEAD
-    logging.info(
-        f"文件: {knowledge_file} | DB: {persistence_path} | 集合: {collection_name}"
-    )
-=======
     logging.info(f"文件: {knowledge_file} | DB: {persistence_path} | 集合: {collection_name}")
->>>>>>> d6d2265e
 
     loader = TextLoader(knowledge_file)
     document = loader.load()
