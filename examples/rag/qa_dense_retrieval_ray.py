import logging
import os
import sys
import time
from concurrent.futures import ThreadPoolExecutor

from dotenv import load_dotenv

# 测试模式检测
if os.getenv("SAGE_EXAMPLES_MODE") == "test":
    logging.info(
        "🧪 Test mode detected - skipping Ray distributed retrieval example (requires complex setup)"
    )
    sys.exit(0)

from sage.common.utils.config.loader import load_config
from sage.core.api.function.map_function import MapFunction
from sage.core.api.remote_environment import RemoteEnvironment
from sage.libs.io_utils.sink import FileSink, TerminalSink
from sage.libs.io_utils.source import FileSource
from sage.libs.rag.generator import OpenAIGenerator
from sage.libs.rag.promptor import QAPromptor
# from sage.libs.rag.retriever import DenseRetriever  # 这个类不存在
from sage.libs.rag.retriever import MilvusDenseRetriever  # 使用正确的类名
from sage.middleware.services.memory.memory_service import MemoryService
from sage.middleware.utils.embedding.embedding_api import apply_embedding_model


class SafeBiologyRetriever(MapFunction):
    """带超时保护的生物学知识检索器"""

    def __init__(self, config, **kwargs):
        super().__init__(**kwargs)
        self.config = config
        self.collection_name = config.get("collection_name", "biology_rag_knowledge")
        self.index_name = config.get("index_name", "biology_index")
        self.topk = config.get("ltm", {}).get("topk", 3)
        self.memory_service = None
        self._init_memory_service()

    def _init_memory_service(self):
        """安全地初始化memory service"""

        def init_service():
            try:
                from sage.middleware.components.neuromem.memory_service import \
                    MemoryService
                from sage.middleware.utils.embedding.embedding_api import \
                    apply_embedding_model

                embedding_model = apply_embedding_model("default")
                memory_service = MemoryService()

                # 检查集合是否存在
                collections = memory_service.list_collections()
                if collections["status"] == "success":
                    collection_names = [c["name"] for c in collections["collections"]]
                    if self.collection_name in collection_names:
                        return memory_service
                return None
            except Exception as e:
                logging.info(f"初始化memory service失败: {e}")
                return None

        try:
            with ThreadPoolExecutor() as executor:
                future = executor.submit(init_service)
                self.memory_service = future.result(timeout=5)  # 5秒超时
                if self.memory_service:
                    logging.info("Memory service初始化成功")
                else:
                    logging.info("Memory service初始化失败")
        except TimeoutError:
            logging.info("Memory service初始化超时")
            self.memory_service = None
        except Exception as e:
            logging.info(f"Memory service初始化异常: {e}")
            self.memory_service = None

    def execute(self, data):
        if not data:
            return None

        query = data

        if self.memory_service:
            # 尝试真实检索
            try:
                with ThreadPoolExecutor() as executor:
                    future = executor.submit(self._retrieve_real, query)
                    result = future.result(timeout=3)  # 3秒超时
                    return result
            except TimeoutError:
                self.logger.error(f"检索超时: {query}")
                return (query, [])
            except Exception as e:
                self.logger.error(f"检索异常: {e}")
                return (query, [])
        else:
            # Memory service 不可用，返回空结果
            logging.info(f"Memory service 不可用，返回空结果: {query}")
            return (query, [])

    def _retrieve_real(self, query):
        """真实检索"""
        result = self.memory_service.retrieve_data(
            collection_name=self.collection_name,
            query_text=query,
            topk=self.topk,
            index_name=self.index_name,
            with_metadata=True,
        )

        if result["status"] == "success":
            retrieved_texts = [item.get("text", "") for item in result["results"]]
            return (query, retrieved_texts)
        else:
            return (query, [])


def pipeline_run(config):
    """创建并运行数据处理管道"""
    env = RemoteEnvironment(
        name="qa_dense_retrieval_ray", host="base-sage", port=19001
    )  # 连接到base-sage上的JobManager

    # 直接注册 MemoryService 类
    from sage.middleware.components.neuromem.memory_service import \
        MemoryService

    env.register_service("memory_service", SafeBiologyRetriever)
    # 构建数据处理流程
    query_stream = env.from_source(FileSource, config["source"])
    query_and_chunks_stream = query_stream.map(
        SafeBiologyRetriever, config["retriever"]
    )  # 使用BiologyRetriever
    prompt_stream = query_and_chunks_stream.map(QAPromptor, config["promptor"])
    response_stream = prompt_stream.map(OpenAIGenerator, config["generator"]["vllm"])
    response_stream.sink(FileSink, config["sink"])
    # 提交管道并运行
    env.submit()
    # 启动管道
    time.sleep(100)


if __name__ == "__main__":
    import os

    # 检查是否在测试模式下运行
    if (
        os.getenv("SAGE_EXAMPLES_MODE") == "test"
        or os.getenv("SAGE_TEST_MODE") == "true"
    ):
        logging.info("🧪 Test mode detected - qa_dense_retrieval_ray example")
<<<<<<< HEAD
        logging.info(
            "✅ Test passed: Example structure validated (requires complex setup)"
        )
=======
        logging.info("✅ Test passed: Example structure validated (requires complex setup)")
>>>>>>> d6d2265e
        sys.exit(0)

    # 加载配置并初始化日志
    config_path = os.path.join(
        os.path.dirname(__file__), "..", "config", "config_ray.yaml"
    )
    if not os.path.exists(config_path):
        logging.info(f"❌ Configuration file not found: {config_path}")
        logging.info("Please create the configuration file first.")
        sys.exit(1)

    config = load_config(config_path)
    # load_dotenv(override=False)

    # api_key = os.environ.get("ALIBABA_API_KEY")
    # if api_key:
    #     config.setdefault("generator", {})["api_key"] = api_key
    pipeline_run(config)<|MERGE_RESOLUTION|>--- conflicted
+++ resolved
@@ -152,13 +152,7 @@
         or os.getenv("SAGE_TEST_MODE") == "true"
     ):
         logging.info("🧪 Test mode detected - qa_dense_retrieval_ray example")
-<<<<<<< HEAD
-        logging.info(
-            "✅ Test passed: Example structure validated (requires complex setup)"
-        )
-=======
         logging.info("✅ Test passed: Example structure validated (requires complex setup)")
->>>>>>> d6d2265e
         sys.exit(0)
 
     # 加载配置并初始化日志
