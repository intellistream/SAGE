# @test:skip           - 跳过测试

import logging
import json
import logging
import os

from sage.common.utils.config.loader import load_config
from sage.common.utils.logging.custom_logger import CustomLogger
from sage.core.api.local_environment import LocalEnvironment
from sage.libs.io_utils.batch import HFDatasetBatch
from sage.libs.rag.evaluate import (AccuracyEvaluate, BertRecallEvaluate,
                                    BRSEvaluate, CompressionRateEvaluate,
                                    ContextRecallEvaluate, F1Evaluate,
                                    LatencyEvaluate, RecallEvaluate,
                                    RougeLEvaluate, TokenCountEvaluate)
from sage.libs.rag.generator import OpenAIGenerator
from sage.libs.rag.longrefiner.longrefiner_adapter import LongRefinerAdapter
from sage.libs.rag.promptor import QAPromptor
from sage.libs.rag.retriever import Wiki18FAISSRetriever
from sage.middleware.services.memory.memory_service import MemoryService


def pipeline_run(config):
    env = LocalEnvironment()

    enable_profile = True

    (
        env.from_batch(HFDatasetBatch, config["source"])
        .map(Wiki18FAISSRetriever, config["retriever"], enable_profile=enable_profile)
        .map(LongRefinerAdapter, config["refiner"], enable_profile=enable_profile)
        .map(QAPromptor, config["promptor"], enable_profile=enable_profile)
        .map(
            OpenAIGenerator, config["generator"]["vllm"], enable_profile=enable_profile
        )
        .map(F1Evaluate, config["evaluate"])
        .map(RecallEvaluate, config["evaluate"])
        .map(RougeLEvaluate, config["evaluate"])
        .map(BRSEvaluate, config["evaluate"])
        .map(AccuracyEvaluate, config["evaluate"])
        .map(TokenCountEvaluate, config["evaluate"])
        .map(LatencyEvaluate, config["evaluate"])
        .map(ContextRecallEvaluate, config["evaluate"])
        .map(CompressionRateEvaluate, config["evaluate"])
    )

    try:
        env.submit()
    except KeyboardInterrupt:
        logging.info("停止运行")
    finally:
        env.close()


# ==========================================================
if __name__ == "__main__":
    from sage.common.utils.logging.custom_logger import CustomLogger

    CustomLogger.disable_global_console_debug()

    import os
    import sys

    # 检查是否在测试模式下运行
    if (
        os.getenv("SAGE_EXAMPLES_MODE") == "test"
        or os.getenv("SAGE_TEST_MODE") == "true"
    ):
        logging.info(
            "🧪 Test mode detected - qa_refiner example requires pre-built FAISS index"
        )
        logging.info("✅ Test passed: Example structure validated")
        sys.exit(0)

    config_path = os.path.join(
        os.path.dirname(__file__), "..", "config", "config_refiner.yaml"
    )

    # 检查配置文件是否存在
    if not os.path.exists(config_path):
        logging.info(f"❌ Configuration file not found: {config_path}")
<<<<<<< HEAD
        logging.info(
            "Please ensure the config file exists before running this example."
        )
=======
        logging.info("Please ensure the config file exists before running this example.")
>>>>>>> d6d2265e
        sys.exit(1)

    config = load_config(config_path)

    # 检查索引文件是否存在
    if config["retriever"]["type"] == "wiki18_faiss":
        index_path = config["retriever"]["faiss"]["index_path"]
        if not os.path.exists(index_path):
            logging.info(f"❌ FAISS index file not found: {index_path}")
            logging.info(
                "Please build the FAISS index first using build_milvus_dense_index.py or similar."
            )
            logging.info("Or modify the config to use a different retriever type.")
            sys.exit(1)

    pipeline_run(config)<|MERGE_RESOLUTION|>--- conflicted
+++ resolved
@@ -2,7 +2,6 @@
 
 import logging
 import json
-import logging
 import os
 
 from sage.common.utils.config.loader import load_config
@@ -80,13 +79,7 @@
     # 检查配置文件是否存在
     if not os.path.exists(config_path):
         logging.info(f"❌ Configuration file not found: {config_path}")
-<<<<<<< HEAD
-        logging.info(
-            "Please ensure the config file exists before running this example."
-        )
-=======
         logging.info("Please ensure the config file exists before running this example.")
->>>>>>> d6d2265e
         sys.exit(1)
 
     config = load_config(config_path)
