--- conflicted
+++ resolved
@@ -174,16 +174,6 @@
         logging.info("3. Integrate with MCP Registry")
         logging.info("4. Process and display results")
 
-<<<<<<< HEAD
-        logging.info(
-            "\nFor more details, see the tool implementation in arxiv_search_tool.py"
-        )
-    else:
-        logging.info(
-            "\nSome examples failed. Check the implementation and dependencies."
-        )
-=======
         logging.info("\nFor more details, see the tool implementation in arxiv_search_tool.py")
     else:
-        logging.info("\nSome examples failed. Check the implementation and dependencies.")
->>>>>>> d6d2265e
+        logging.info("\nSome examples failed. Check the implementation and dependencies.")