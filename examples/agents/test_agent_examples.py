--- conflicted
+++ resolved
@@ -131,13 +131,7 @@
                 observations.append(
                     {"tool": step["name"], "result": result, "success": True}
                 )
-<<<<<<< HEAD
-                logging.info(
-                    f"   Tool {step['name']}: Found {len(result['output'])} results"
-                )
-=======
                 logging.info(f"   Tool {step['name']}: Found {len(result['output'])} results")
->>>>>>> d6d2265e
 
         # Step 3: Generate response
         logging.info("3. Generating response...")
