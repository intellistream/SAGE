#!/usr/bin/env python3
"""
import logging
Local Environment Parallelism Validation Example

This example demonstrates and validates parallelism hints functionality
using LocalEnvironment. It creates multiple streams with different
parallelism settings and verifies that the ExecutionGraph creates
the correct number of parallel nodes.

@test:timeout=60
"""

import threading
import time

from sage.core.api.function.base_function import BaseFunction
from sage.core.api.function.batch_function import BatchFunction
from sage.core.api.function.comap_function import BaseCoMapFunction
from sage.core.api.local_environment import LocalEnvironment


class NumberListSource(BatchFunction):
    """A simple batch source that produces a list of numbers"""

    def __init__(self, numbers):
        super().__init__()
        self.numbers = numbers
        self.index = 0

    def execute(self):
        if self.index >= len(self.numbers):
            return None
        value = self.numbers[self.index]
        self.index += 1
        return value


class ParallelProcessor(BaseFunction):
    """A processor that shows which thread/instance is handling the data"""

    def __init__(self, processor_name="Processor"):
        super().__init__()
        self.processor_name = processor_name
        self.instance_id = id(self)
        self.thread_id = threading.get_ident()
        logging.info(
            f"🔧 {self.processor_name} instance {self.instance_id} created in thread {self.thread_id}"
        )

    def execute(self, data):
        current_thread = threading.get_ident()
        instance_id = id(self)
        result = f"{self.processor_name}[{instance_id}]: {data}"
        logging.info(f"⚙️  {result} (thread: {current_thread})")
        time.sleep(0.05)  # Simulate processing time
        return result


class ParallelFilter(BaseFunction):
    """A filter that shows parallel execution"""

    def __init__(self):
        super().__init__()
        self.instance_id = id(self)
        self.thread_id = threading.get_ident()
        logging.info(
            f"🔧 ParallelFilter instance {self.instance_id} created in thread {self.thread_id}"
        )

    def execute(self, data):
        current_thread = threading.get_ident()
        instance_id = id(self)
        # Only pass even numbers
        is_even = isinstance(data, int) and data % 2 == 0
        if is_even:
<<<<<<< HEAD
            logging.info(
                f"✅ Filter[{instance_id}]: {data} PASSED (thread: {current_thread})"
            )
=======
            logging.info(f"✅ Filter[{instance_id}]: {data} PASSED (thread: {current_thread})")
>>>>>>> d6d2265e
        else:
            logging.info(
                f"❌ Filter[{instance_id}]: {data} BLOCKED (thread: {current_thread})"
            )
        return is_even


class MultiStreamCoMapProcessor(BaseCoMapFunction):
    """CoMap processor for multi-stream validation"""

    def __init__(self):
        super().__init__()
        self.instance_id = id(self)
        logging.info(
            f"🔧 CoMapProcessor instance {self.instance_id} created in thread {threading.get_ident()}"
        )

    def map0(self, data):
        current_thread = threading.get_ident()
        instance_id = id(self)
        result = f"CoMap0[{instance_id}]: {data}"
        logging.info(f"🔀 {result} (thread: {current_thread})")
        return result

    def map1(self, data):
        current_thread = threading.get_ident()
        instance_id = id(self)
        result = f"CoMap1[{instance_id}]: {data * 10}"
        logging.info(f"🔀 {result} (thread: {current_thread})")
        return result


class ValidationSink(BaseFunction):
    """Sink that validates and prints final results"""

    def __init__(self):
        super().__init__()
        self.instance_id = id(self)
        self.results = []
        logging.info(f"🔧 ValidationSink instance {self.instance_id} created")

    def execute(self, data):
        current_thread = threading.get_ident()
        instance_id = id(self)
        self.results.append(data)
        logging.info(f"🎯 SINK[{instance_id}]: {data} (thread: {current_thread})")
        return data


def validate_single_stream_parallelism():
    """Validate parallelism for single stream operations"""
    logging.info("\n" + "=" * 70)
    logging.info("LOCAL ENVIRONMENT - SINGLE STREAM PARALLELISM VALIDATION")
    logging.info("=" * 70)

    env = LocalEnvironment(name="local_single_stream_test")

    # Test data
    numbers = list(range(1, 21))  # 1 to 20
    source_stream = env.from_collection(NumberListSource, numbers)

    logging.info(f"\n📊 Testing with {len(numbers)} input numbers: {numbers}")

    # Test different parallelism levels
    logging.info("\n--- Test 1: Direct parallelism parameters ---")
    result1 = (
        source_stream.map(
            ParallelProcessor, "Mapper", parallelism=3
        )  # 3 parallel mappers
        .filter(ParallelFilter, parallelism=2)  # 2 parallel filters
        .sink(ValidationSink, parallelism=1)
    )  # 1 sink

    logging.info("\n--- Test 2: Using direct parallelism ---")
    result2 = (
        source_stream.map(
            ParallelProcessor, "SetMapper", parallelism=4
        )  # 4 parallel mappers
        .filter(ParallelFilter, parallelism=3)  # 3 parallel filters
        .sink(ValidationSink, parallelism=1)
    )  # 1 sink

    # Analyze pipeline
    logging.info(f"\n📋 PIPELINE ANALYSIS:")
    logging.info(f"Total transformations: {len(env.pipeline)}")
    for i, transformation in enumerate(env.pipeline):
        logging.info(
            f"  {i+1:2d}. {transformation.function_class.__name__:20s} | "
            f"Parallelism: {transformation.parallelism:2d} | "
            f"Basename: {transformation.basename}"
        )

    return env


def validate_multi_stream_parallelism():
    """Validate parallelism for multi-stream operations"""
    logging.info("\n" + "=" * 70)
    logging.info("LOCAL ENVIRONMENT - MULTI-STREAM PARALLELISM VALIDATION")
    logging.info("=" * 70)

    env = LocalEnvironment(name="local_multi_stream_test")

    # Create two streams with different data
    stream1_data = [1, 3, 5, 7, 9]
    stream2_data = [2, 4, 6, 8, 10]

    stream1 = env.from_collection(NumberListSource, stream1_data)
    stream2 = env.from_collection(NumberListSource, stream2_data)

    logging.info(f"\n📊 Stream1 data: {stream1_data}")
    logging.info(f"📊 Stream2 data: {stream2_data}")

    logging.info("\n--- Test 1: CoMap with direct parallelism ---")
    result1 = (
        stream1.connect(stream2)
        .comap(MultiStreamCoMapProcessor, parallelism=2)  # 2 parallel CoMap processors
        .sink(ValidationSink, parallelism=1)
    )

    logging.info("\n--- Test 2: CoMap with direct parallelism ---")
    result2 = (
        stream1.connect(stream2)
        .comap(MultiStreamCoMapProcessor, parallelism=3)  # 3 parallel CoMap processors
        .sink(ValidationSink, parallelism=2)
    )  # 2 sinks

    # Analyze pipeline
    logging.info(f"\n📋 PIPELINE ANALYSIS:")
    logging.info(f"Total transformations: {len(env.pipeline)}")
    for i, transformation in enumerate(env.pipeline):
        logging.info(
            f"  {i+1:2d}. {transformation.function_class.__name__:20s} | "
            f"Parallelism: {transformation.parallelism:2d} | "
            f"Basename: {transformation.basename}"
        )

    return env


def validate_execution_graph_nodes():
    """Validate that ExecutionGraph creates correct number of parallel nodes"""
    logging.info("\n" + "=" * 70)
    logging.info("EXECUTION GRAPH NODE VALIDATION")
    logging.info("=" * 70)

    env = LocalEnvironment(name="node_validation_test")

    # Create a simple pipeline with known parallelism
    numbers = [1, 2, 3, 4, 5]
    result = (
        env.from_collection(NumberListSource, numbers)
        .map(ParallelProcessor, "NodeTest", parallelism=2)  # Should create 2 nodes
        .filter(ParallelFilter, parallelism=3)  # Should create 3 nodes
        .sink(ValidationSink, parallelism=1)
    )  # Should create 1 node

    logging.info(f"\n📋 Expected execution nodes:")
    logging.info(f"  - ListSource: 1 node (source)")
    logging.info(f"  - NodeTest (map): 2 nodes (parallelism=2)")
    logging.info(f"  - ParallelFilter: 3 nodes (parallelism=3)")
    logging.info(f"  - ValidationSink: 1 node (parallelism=1)")
    logging.info(f"  - Total expected: 7 nodes")

    # Get execution graph
    try:
        # Try to access execution graph information
        logging.info(f"\n🔍 Pipeline transformations:")
        for i, transformation in enumerate(env.pipeline):
            logging.info(
                f"  {i+1}. {transformation.basename} (parallelism: {transformation.parallelism})"
            )

        # Note: ExecutionGraph node creation happens during execution
<<<<<<< HEAD
        logging.info(
            f"\n💡 Note: Actual node creation occurs during pipeline execution."
        )
=======
        logging.info(f"\n💡 Note: Actual node creation occurs during pipeline execution.")
>>>>>>> d6d2265e
        logging.info(
            f"    Each transformation with parallelism=N will create N parallel operator nodes."
        )

    except Exception as e:
        logging.info(f"⚠️  Could not access execution graph details: {e}")

    return env


def main():
    """Main function to run all validation tests"""
    logging.info("🚀 SAGE Local Environment Parallelism Validation")
    logging.info("This example validates parallelism hints in LocalEnvironment")

    # Run all validation tests
    env1 = validate_single_stream_parallelism()
    env2 = validate_multi_stream_parallelism()
    env3 = validate_execution_graph_nodes()

    logging.info("\n" + "=" * 70)
    logging.info("VALIDATION SUMMARY")
    logging.info("=" * 70)
    logging.info("✅ Single stream parallelism: Tested with various parallelism levels")
    logging.info("✅ Multi-stream parallelism: Tested CoMap operations")
<<<<<<< HEAD
    logging.info(
        "✅ Execution graph validation: Verified transformation parallelism settings"
    )
=======
    logging.info("✅ Execution graph validation: Verified transformation parallelism settings")
>>>>>>> d6d2265e
    logging.info("✅ LocalEnvironment parallelism hints: WORKING CORRECTLY")

    logging.info(f"\n📊 Total environments created: 3")
    logging.info(
        f"📊 Total transformations tested: {len(env1.pipeline) + len(env2.pipeline) + len(env3.pipeline)}"
    )

    logging.info(f"\n💡 Key validations:")
    logging.info(f"   - Parallelism parameters correctly passed to transformations")
    logging.info(f"   - Direct parallelism specification works as expected")
    logging.info(f"   - Both single and multi-stream operations support parallelism")
    logging.info(
        f"   - ExecutionGraph will create corresponding parallel nodes during execution"
    )


if __name__ == "__main__":
    main()<|MERGE_RESOLUTION|>--- conflicted
+++ resolved
@@ -74,13 +74,7 @@
         # Only pass even numbers
         is_even = isinstance(data, int) and data % 2 == 0
         if is_even:
-<<<<<<< HEAD
-            logging.info(
-                f"✅ Filter[{instance_id}]: {data} PASSED (thread: {current_thread})"
-            )
-=======
             logging.info(f"✅ Filter[{instance_id}]: {data} PASSED (thread: {current_thread})")
->>>>>>> d6d2265e
         else:
             logging.info(
                 f"❌ Filter[{instance_id}]: {data} BLOCKED (thread: {current_thread})"
@@ -156,9 +150,8 @@
 
     logging.info("\n--- Test 2: Using direct parallelism ---")
     result2 = (
-        source_stream.map(
-            ParallelProcessor, "SetMapper", parallelism=4
-        )  # 4 parallel mappers
+        source_stream
+        .map(ParallelProcessor, "SetMapper", parallelism=4)  # 4 parallel mappers
         .filter(ParallelFilter, parallelism=3)  # 3 parallel filters
         .sink(ValidationSink, parallelism=1)
     )  # 1 sink
@@ -255,13 +248,7 @@
             )
 
         # Note: ExecutionGraph node creation happens during execution
-<<<<<<< HEAD
-        logging.info(
-            f"\n💡 Note: Actual node creation occurs during pipeline execution."
-        )
-=======
         logging.info(f"\n💡 Note: Actual node creation occurs during pipeline execution.")
->>>>>>> d6d2265e
         logging.info(
             f"    Each transformation with parallelism=N will create N parallel operator nodes."
         )
@@ -287,13 +274,7 @@
     logging.info("=" * 70)
     logging.info("✅ Single stream parallelism: Tested with various parallelism levels")
     logging.info("✅ Multi-stream parallelism: Tested CoMap operations")
-<<<<<<< HEAD
-    logging.info(
-        "✅ Execution graph validation: Verified transformation parallelism settings"
-    )
-=======
     logging.info("✅ Execution graph validation: Verified transformation parallelism settings")
->>>>>>> d6d2265e
     logging.info("✅ LocalEnvironment parallelism hints: WORKING CORRECTLY")
 
     logging.info(f"\n📊 Total environments created: 3")
