#!/usr/bin/env python3
"""
import logging
Remote Environment Parallelism Validation Example

This example demonstrates and validates parallelism hints functionality
using RemoteEnvironment (Ray-based distributed execution). It shows how
parallelism settings work in a distributed environment and verifies that
the ExecutionGraph creates the correct number of parallel nodes across
Ray workers.

@test:timeout=90
"""

import os
import threading
import time

from sage.core.api.function.base_function import BaseFunction
from sage.core.api.function.batch_function import BatchFunction
from sage.core.api.function.comap_function import BaseCoMapFunction
from sage.core.api.remote_environment import RemoteEnvironment


class NumberListSource(BatchFunction):
    """A simple batch source that produces a list of numbers"""

    def __init__(self, numbers):
        super().__init__()
        self.numbers = numbers
        self.index = 0

    def execute(self):
        if self.index >= len(self.numbers):
            return None
        value = self.numbers[self.index]
        self.index += 1
        return value


class DistributedProcessor(BaseFunction):
    """A processor that shows which worker/instance is handling the data"""

    def __init__(self, processor_name="DistProcessor"):
        super().__init__()
        self.processor_name = processor_name
        self.instance_id = id(self)
        self.process_id = os.getpid()
        self.thread_id = threading.get_ident()
        logging.info(
            f"🔧 {self.processor_name} instance {self.instance_id} created "
            f"(PID: {self.process_id}, Thread: {self.thread_id})"
        )

    def execute(self, data):
        current_thread = threading.get_ident()
        current_process = os.getpid()
        instance_id = id(self)
        result = f"{self.processor_name}[{instance_id}@{current_process}]: {data}"
        logging.info(f"⚙️  {result} (Thread: {current_thread})")
        time.sleep(0.1)  # Simulate processing time
        return result


class DistributedFilter(BaseFunction):
    """A filter that shows distributed execution across Ray workers"""

    def __init__(self):
        super().__init__()
        self.instance_id = id(self)
        self.process_id = os.getpid()
        logging.info(
            f"🔧 DistributedFilter instance {self.instance_id} created (PID: {self.process_id})"
        )

    def execute(self, data):
        current_thread = threading.get_ident()
        current_process = os.getpid()
        instance_id = id(self)

        # Filter logic: pass if data is divisible by 3
        passes = isinstance(data, int) and data % 3 == 0
        status = "PASSED" if passes else "BLOCKED"
        logging.info(
            f"{'✅' if passes else '❌'} Filter[{instance_id}@{current_process}]: {data} {status} "
            f"(Thread: {current_thread})"
        )
        return passes


class DistributedCoMapProcessor(BaseCoMapFunction):
    """CoMap processor for distributed multi-stream validation"""

    def __init__(self):
        super().__init__()
        self.instance_id = id(self)
        self.process_id = os.getpid()
        logging.info(
            f"🔧 DistributedCoMapProcessor instance {self.instance_id} created (PID: {self.process_id})"
        )

    def map0(self, data):
        current_process = os.getpid()
        current_thread = threading.get_ident()
        instance_id = id(self)
        result = f"DistCoMap0[{instance_id}@{current_process}]: {data}"
        logging.info(f"🔀 {result} (Thread: {current_thread})")
        time.sleep(0.05)
        return result

    def map1(self, data):
        current_process = os.getpid()
        current_thread = threading.get_ident()
        instance_id = id(self)
        result = f"DistCoMap1[{instance_id}@{current_process}]: {data * 100}"
        logging.info(f"🔀 {result} (Thread: {current_thread})")
        time.sleep(0.05)
        return result


class DistributedSink(BaseFunction):
    """Sink that validates and prints final results in distributed environment"""

    def __init__(self):
        super().__init__()
        self.instance_id = id(self)
        self.process_id = os.getpid()
        self.results = []
        logging.info(
            f"🔧 DistributedSink instance {self.instance_id} created (PID: {self.process_id})"
        )

    def execute(self, data):
        current_thread = threading.get_ident()
        current_process = os.getpid()
        instance_id = id(self)
        self.results.append(data)
        logging.info(
            f"🎯 SINK[{instance_id}@{current_process}]: {data} (Thread: {current_thread})"
        )
        return data


def validate_remote_single_stream_parallelism():
    """Validate parallelism for single stream operations in remote environment"""
    logging.info("\n" + "=" * 70)
    logging.info("REMOTE ENVIRONMENT - SINGLE STREAM PARALLELISM VALIDATION")
    logging.info("=" * 70)

    # Initialize Ray cluster for distributed processing
    # Note: Ray configuration is currently handled at the JobManager level,
    # not directly through RemoteEnvironment constructor. This is a potential
    # improvement area for SAGE architecture.
    try:
        env = RemoteEnvironment(name="remote_single_stream_test")
        logging.info("✅ RemoteEnvironment initialized successfully")
    except Exception as e:
        logging.info(f"⚠️  RemoteEnvironment initialization warning: {e}")
        env = RemoteEnvironment(name="remote_single_stream_test")

    # Test data - larger dataset for distributed processing
    numbers = list(range(1, 31))  # 1 to 30
    source_stream = env.from_collection(NumberListSource, numbers)

    logging.info(f"\n📊 Testing with {len(numbers)} input numbers")
<<<<<<< HEAD
    logging.info(
        f"📊 Numbers: {numbers[:10]}...{numbers[-5:]} (showing first 10 and last 5)"
    )

    # Test distributed parallelism
    logging.info(
        "\n--- Test 1: Distributed processing with direct parallelism parameters ---"
    )
=======
    logging.info(f"📊 Numbers: {numbers[:10]}...{numbers[-5:]} (showing first 10 and last 5)")

    # Test distributed parallelism
    logging.info("\n--- Test 1: Distributed processing with direct parallelism parameters ---")
>>>>>>> d6d2265e
    result1 = (
        source_stream.map(
            DistributedProcessor, "DistMapper", parallelism=4
        )  # 4 parallel mappers across workers
        .filter(DistributedFilter, parallelism=3)  # 3 parallel filters across workers
        .sink(DistributedSink, parallelism=2)
    )  # 2 sinks across workers

    logging.info("\n--- Test 2: Distributed processing with direct parallelism ---")
    result2 = (
        source_stream.map(
            DistributedProcessor, "SetDistMapper", parallelism=3
        )  # 3 parallel mappers
        .filter(DistributedFilter, parallelism=2)  # 2 parallel filters
        .sink(DistributedSink, parallelism=1)
    )  # 1 sink

    # Analyze pipeline
    logging.info(f"\n📋 DISTRIBUTED PIPELINE ANALYSIS:")
    logging.info(f"Total transformations: {len(env.pipeline)}")
    logging.info(f"Ray workers available: {env.platform} (distributed execution)")
    for i, transformation in enumerate(env.pipeline):
        logging.info(
            f"  {i+1:2d}. {transformation.function_class.__name__:25s} | "
            f"Parallelism: {transformation.parallelism:2d} | "
            f"Basename: {transformation.basename}"
        )

    return env


def validate_remote_multi_stream_parallelism():
    """Validate parallelism for multi-stream operations in remote environment"""
    logging.info("\n" + "=" * 70)
    logging.info("REMOTE ENVIRONMENT - MULTI-STREAM PARALLELISM VALIDATION")
    logging.info("=" * 70)

    try:
        env = RemoteEnvironment(name="remote_multi_stream_test")
    except Exception as e:
        logging.info(f"⚠️  RemoteEnvironment initialization warning: {e}")
        env = RemoteEnvironment(name="remote_multi_stream_test")

    # Create streams with more data for distributed processing
    stream1_data = list(range(1, 16, 2))  # [1, 3, 5, 7, 9, 11, 13, 15]
    stream2_data = list(range(2, 17, 2))  # [2, 4, 6, 8, 10, 12, 14, 16]

    stream1 = env.from_collection(NumberListSource, stream1_data)
    stream2 = env.from_collection(NumberListSource, stream2_data)

    logging.info(f"\n📊 Stream1 data (odd numbers): {stream1_data}")
    logging.info(f"📊 Stream2 data (even numbers): {stream2_data}")

    logging.info("\n--- Test 1: Distributed CoMap with direct parallelism ---")
    result1 = (
        stream1.connect(stream2)
        .comap(DistributedCoMapProcessor, parallelism=3)  # 3 parallel CoMap processors
        .sink(DistributedSink, parallelism=2)
    )  # 2 sinks

    logging.info("\n--- Test 2: Distributed CoMap with direct parallelism ---")
    result2 = (
        stream1.connect(stream2)
        .comap(DistributedCoMapProcessor, parallelism=4)  # 4 parallel CoMap processors
        .sink(DistributedSink, parallelism=1)
    )  # 1 sink

    # Analyze pipeline
    logging.info(f"\n📋 DISTRIBUTED PIPELINE ANALYSIS:")
    logging.info(f"Total transformations: {len(env.pipeline)}")
    logging.info(f"Environment platform: {env.platform}")
    for i, transformation in enumerate(env.pipeline):
        logging.info(
            f"  {i+1:2d}. {transformation.function_class.__name__:25s} | "
            f"Parallelism: {transformation.parallelism:2d} | "
            f"Basename: {transformation.basename}"
        )

    return env


def validate_ray_distributed_execution():
    """Validate that Ray properly distributes parallel operations"""
    logging.info("\n" + "=" * 70)
    logging.info("RAY DISTRIBUTED EXECUTION VALIDATION")
    logging.info("=" * 70)

    try:
        env = RemoteEnvironment(name="ray_distribution_test")
        logging.info("✅ RemoteEnvironment initialized")
    except Exception as e:
        logging.info(f"⚠️  RemoteEnvironment initialization warning: {e}")
        env = RemoteEnvironment(name="ray_distribution_test")

    # Create a pipeline designed to show distributed execution
    large_dataset = list(range(1, 51))  # 1 to 50 - enough data for distribution

    result = (
        env.from_collection(NumberListSource, large_dataset)
        .map(DistributedProcessor, "DistTest", parallelism=5)  # 5 parallel processors
        .filter(DistributedFilter, parallelism=3)  # 3 parallel filters
        .sink(DistributedSink, parallelism=2)
    )  # 2 sinks

    logging.info(f"\n📋 Remote Distribution Test Pipeline:")
    logging.info(f"  - Dataset size: {len(large_dataset)} items")
    logging.info(
        f"  - Expected parallel processors: 5 (will distribute based on available workers)"
    )
    logging.info(
        f"  - Expected parallel filters: 3 (will distribute based on available workers)"
    )
    logging.info(f"  - Expected sinks: 2 (will distribute based on available workers)")

    logging.info(f"\n🔍 Pipeline transformations:")
    for i, transformation in enumerate(env.pipeline):
        logging.info(
            f"  {i+1}. {transformation.basename} (parallelism: {transformation.parallelism})"
        )

    logging.info(f"\n💡 Key aspects of remote distributed execution:")
    logging.info(f"   - Each parallel instance may run on different remote workers")
    logging.info(f"   - Process IDs will differ across workers")
    logging.info(f"   - Work is distributed based on available resources")
    logging.info(f"   - RemoteEnvironment handles load balancing and coordination")

    return env


def main():
    """Main function to run all remote validation tests"""
    logging.info("🚀 SAGE Remote Environment Parallelism Validation")
    logging.info("This example validates parallelism hints in RemoteEnvironment (Ray)")

    try:
        # Run all validation tests
        env1 = validate_remote_single_stream_parallelism()
        env2 = validate_remote_multi_stream_parallelism()
        env3 = validate_ray_distributed_execution()

        logging.info("\n" + "=" * 70)
        logging.info("REMOTE VALIDATION SUMMARY")
        logging.info("=" * 70)
        logging.info("✅ Remote single stream parallelism: Tested with remote workers")
        logging.info("✅ Remote multi-stream parallelism: Tested distributed CoMap")
<<<<<<< HEAD
        logging.info(
            "✅ Remote distributed execution: Verified parallel worker distribution"
        )
=======
        logging.info("✅ Remote distributed execution: Verified parallel worker distribution")
>>>>>>> d6d2265e
        logging.info("✅ RemoteEnvironment direct parallelism: WORKING CORRECTLY")

        logging.info(f"\n📊 Total remote environments created: 3")
        logging.info(
            f"📊 Total distributed transformations: {len(env1.pipeline) + len(env2.pipeline) + len(env3.pipeline)}"
        )

        logging.info(f"\n💡 Key remote validations:")
<<<<<<< HEAD
        logging.info(
            f"   - Parallelism settings work in distributed remote environment"
        )
        logging.info(
            f"   - Direct parallelism specification distributes work across remote workers"
        )
        logging.info(
            f"   - Multi-stream operations (CoMap) support distributed parallelism"
        )
=======
        logging.info(f"   - Parallelism settings work in distributed remote environment")
        logging.info(f"   - Direct parallelism specification distributes work across remote workers")
        logging.info(f"   - Multi-stream operations (CoMap) support distributed parallelism")
>>>>>>> d6d2265e
        logging.info(
            f"   - RemoteEnvironment automatically handles worker assignment and coordination"
        )

    except Exception as e:
        logging.info(f"\n❌ Remote validation encountered an error: {e}")
        logging.info(
            f"💡 This might be due to RemoteEnvironment not being available or configured properly"
        )
<<<<<<< HEAD
        logging.info(
            f"   Please ensure the JobManager service is running and accessible"
        )
=======
        logging.info(f"   Please ensure the JobManager service is running and accessible")
>>>>>>> d6d2265e
        logging.info(f"   And that your system supports remote distributed execution")


if __name__ == "__main__":
    main()<|MERGE_RESOLUTION|>--- conflicted
+++ resolved
@@ -163,21 +163,10 @@
     source_stream = env.from_collection(NumberListSource, numbers)
 
     logging.info(f"\n📊 Testing with {len(numbers)} input numbers")
-<<<<<<< HEAD
-    logging.info(
-        f"📊 Numbers: {numbers[:10]}...{numbers[-5:]} (showing first 10 and last 5)"
-    )
-
-    # Test distributed parallelism
-    logging.info(
-        "\n--- Test 1: Distributed processing with direct parallelism parameters ---"
-    )
-=======
     logging.info(f"📊 Numbers: {numbers[:10]}...{numbers[-5:]} (showing first 10 and last 5)")
 
     # Test distributed parallelism
     logging.info("\n--- Test 1: Distributed processing with direct parallelism parameters ---")
->>>>>>> d6d2265e
     result1 = (
         source_stream.map(
             DistributedProcessor, "DistMapper", parallelism=4
@@ -188,9 +177,8 @@
 
     logging.info("\n--- Test 2: Distributed processing with direct parallelism ---")
     result2 = (
-        source_stream.map(
-            DistributedProcessor, "SetDistMapper", parallelism=3
-        )  # 3 parallel mappers
+        source_stream
+        .map(DistributedProcessor, "SetDistMapper", parallelism=3)  # 3 parallel mappers
         .filter(DistributedFilter, parallelism=2)  # 2 parallel filters
         .sink(DistributedSink, parallelism=1)
     )  # 1 sink
@@ -323,13 +311,7 @@
         logging.info("=" * 70)
         logging.info("✅ Remote single stream parallelism: Tested with remote workers")
         logging.info("✅ Remote multi-stream parallelism: Tested distributed CoMap")
-<<<<<<< HEAD
-        logging.info(
-            "✅ Remote distributed execution: Verified parallel worker distribution"
-        )
-=======
         logging.info("✅ Remote distributed execution: Verified parallel worker distribution")
->>>>>>> d6d2265e
         logging.info("✅ RemoteEnvironment direct parallelism: WORKING CORRECTLY")
 
         logging.info(f"\n📊 Total remote environments created: 3")
@@ -338,21 +320,9 @@
         )
 
         logging.info(f"\n💡 Key remote validations:")
-<<<<<<< HEAD
-        logging.info(
-            f"   - Parallelism settings work in distributed remote environment"
-        )
-        logging.info(
-            f"   - Direct parallelism specification distributes work across remote workers"
-        )
-        logging.info(
-            f"   - Multi-stream operations (CoMap) support distributed parallelism"
-        )
-=======
         logging.info(f"   - Parallelism settings work in distributed remote environment")
         logging.info(f"   - Direct parallelism specification distributes work across remote workers")
         logging.info(f"   - Multi-stream operations (CoMap) support distributed parallelism")
->>>>>>> d6d2265e
         logging.info(
             f"   - RemoteEnvironment automatically handles worker assignment and coordination"
         )
@@ -362,13 +332,7 @@
         logging.info(
             f"💡 This might be due to RemoteEnvironment not being available or configured properly"
         )
-<<<<<<< HEAD
-        logging.info(
-            f"   Please ensure the JobManager service is running and accessible"
-        )
-=======
         logging.info(f"   Please ensure the JobManager service is running and accessible")
->>>>>>> d6d2265e
         logging.info(f"   And that your system supports remote distributed execution")
 
 
