"""
import logging
批处理算子和函数使用示例

这个文件展示了如何使用BatchFunction来创建
用户友好的批处理任务。
"""

from typing import Any, Iterator, List

from sage.core.api.function.batch_function import BatchFunction
from sage.core.api.function.sink_function import SinkFunction
from sage.core.api.local_environment import LocalEnvironment


class SimpleBatchFunction(BatchFunction):
    """简单的列表数据批处理函数"""

    def __init__(self, data_list: List[Any], ctx=None, **kwargs):
        super().__init__(**kwargs)
        self.data_list = data_list
        self.current_index = 0
        self.ctx = ctx

    def execute(self) -> Any:
        if self.current_index >= len(self.data_list):
            return None
        result = self.data_list[self.current_index]
        self.current_index += 1
        return result

    def get_total_count(self) -> int:
        return len(self.data_list)

    def get_progress(self) -> tuple:
        return self.current_index, len(self.data_list)

    def get_completion_rate(self) -> float:
        if len(self.data_list) == 0:
            return 1.0
        return self.current_index / len(self.data_list)

    def is_finished(self) -> bool:
        return self.current_index >= len(self.data_list)


class FileBatchFunction(BatchFunction):
    """文件行读取批处理函数"""

    def __init__(self, file_path: str, **kwargs):
        super().__init__(**kwargs)
        self.file_path = file_path
        self.file_handle = None
        self.line_count = 0
        self.finished = False

    def execute(self) -> Any:
        if self.finished:
            return None

        if self.file_handle is None:
            try:
                self.file_handle = open(self.file_path, "r", encoding="utf-8")
            except FileNotFoundError:
                logging.info(f"文件 {self.file_path} 不存在，返回模拟数据")
                self.finished = True
                return f"模拟文件行 {self.line_count}"

        try:
            line = self.file_handle.readline()
            if not line:
                self.finished = True
                if self.file_handle:
                    self.file_handle.close()
                return None

            self.line_count += 1
            return line.strip()
        except Exception as e:
            logging.info(f"读取文件错误: {e}")
            self.finished = True
            if self.file_handle:
                self.file_handle.close()
            return None


class MockContext:
    """模拟上下文类"""

    def __init__(self, name: str):
        self.name = name


class NumberRangeBatchFunction(BatchFunction):
    """
    数字范围批处理函数示例

    生成指定范围内的数字序列
    """

    def __init__(self, start: int, end: int, step: int = 1, ctx=None, **kwargs):
        super().__init__(**kwargs)
        self.start = start
        self.end = end
        self.step = step
        self.current = start
        self.ctx = ctx

    def get_total_count(self) -> int:
        return max(0, (self.end - self.start + self.step - 1) // self.step)

    def execute(self) -> Any:
        if self.current >= self.end:
            return None
        result = self.current
        self.current += self.step
        return result

    def is_finished(self) -> bool:
        return self.current >= self.end

    def get_progress(self) -> tuple:
        completed = max(0, (self.current - self.start) // self.step)
        total = self.get_total_count()
        return completed, total

    def get_completion_rate(self) -> float:
        completed, total = self.get_progress()
        return completed / total if total > 0 else 1.0

    def get_data_source(self) -> Iterator[Any]:
        return iter(range(self.start, self.end, self.step))


class CustomDataBatchFunction(BatchFunction):
    """
    自定义数据批处理函数示例

    处理用户提供的自定义数据生成逻辑
    """

    def __init__(self, data_generator_func, total_count: int, ctx=None, **kwargs):
        super().__init__(ctx, **kwargs)
        self.data_generator_func = data_generator_func
        self.total_count = total_count

    def get_total_count(self) -> int:
        return self.total_count

    def get_data_source(self) -> Iterator[Any]:
        return self.data_generator_func()


def create_sample_batch_tasks():
    """
    创建示例批处理任务的工厂函数
    """

    # 示例1: 简单数据列表批处理
    def create_simple_list_batch():
        data = [f"item_{i}" for i in range(100)]
        return SimpleBatchFunction(data)

    # 示例2: 数字范围批处理
    def create_number_range_batch():
        return NumberRangeBatchFunction(start=1, end=1001, step=1)

    # 示例3: 文件批处理
    def create_file_batch(file_path: str):
        return FileBatchFunction(file_path)

    # 示例4: 自定义数据生成批处理
    def create_custom_batch():
        def fibonacci_generator():
            a, b = 0, 1
            for _ in range(50):  # 生成前50个斐波那契数
                yield a
                a, b = b, a + b

        return CustomDataBatchFunction(fibonacci_generator, 50)

    return {
        "simple_list": create_simple_list_batch,
        "number_range": create_number_range_batch,
        "file_batch": create_file_batch,
        "custom_fibonacci": create_custom_batch,
    }


class BatchTaskExample:
    """
    批处理任务使用示例类
    """

    @staticmethod
    def example_usage():
        """
        批处理使用示例
        """

        # 创建一个简单的模拟context
        class MockContext:
            def __init__(self, name):
                self.name = name
                self.logger = MockLogger()

        class MockLogger:
            def info(self, msg):
                logging.info(f"INFO: {msg}")

            def debug(self, msg):
                logging.info(f"DEBUG: {msg}")

            def warning(self, msg):
                logging.info(f"WARNING: {msg}")

            def error(self, msg):
                logging.info(f"ERROR: {msg}")

        logging.info("=== 批处理算子使用示例 ===")

        # 1. 创建简单列表批处理
        logging.info("\n1. 简单列表批处理:")
        data = ["apple", "banana", "cherry", "date", "elderberry"]
        ctx = MockContext("simple_batch_example")
        simple_batch = SimpleBatchFunction(data, ctx)

        logging.info(f"总记录数: {simple_batch.get_total_count()}")

        # 模拟处理过程
        for i in range(7):  # 多处理几次以展示完成状态
            result = simple_batch.execute()
            current, total = simple_batch.get_progress()
            completion = simple_batch.get_completion_rate()

            logging.info(
                f"第{i+1}次执行: 结果={result}, 进度={current}/{total} ({completion:.1%}), 完成={simple_batch.is_finished()}"
            )

            if simple_batch.is_finished():
                break

        # 2. 数字范围批处理
        logging.info("\n2. 数字范围批处理:")
        ctx2 = MockContext("number_batch_example")
        number_batch = NumberRangeBatchFunction(1, 6, 1, ctx2)
        logging.info(f"总记录数: {number_batch.get_total_count()}")

        while not number_batch.is_finished():
            result = number_batch.execute()
            current, total = number_batch.get_progress()
            completion = number_batch.get_completion_rate()

<<<<<<< HEAD
            logging.info(
                f"处理结果: {result}, 进度: {current}/{total} ({completion:.1%})"
            )
=======
            logging.info(f"处理结果: {result}, 进度: {current}/{total} ({completion:.1%})")
>>>>>>> d6d2265e

        logging.info("\n=== 示例完成 ===")


if __name__ == "__main__":
    # 运行示例
    BatchTaskExample.example_usage()<|MERGE_RESOLUTION|>--- conflicted
+++ resolved
@@ -251,13 +251,7 @@
             current, total = number_batch.get_progress()
             completion = number_batch.get_completion_rate()
 
-<<<<<<< HEAD
-            logging.info(
-                f"处理结果: {result}, 进度: {current}/{total} ({completion:.1%})"
-            )
-=======
             logging.info(f"处理结果: {result}, 进度: {current}/{total} ({completion:.1%})")
->>>>>>> d6d2265e
 
         logging.info("\n=== 示例完成 ===")
 
