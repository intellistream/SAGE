--- conflicted
+++ resolved
@@ -113,13 +113,7 @@
 
     def execute(self, data):
         self.processed_count += 1
-<<<<<<< HEAD
-        logging.info(
-            f"[Processor-{self.name}] Processed item #{self.processed_count}: {data}"
-        )
-=======
         logging.info(f"[Processor-{self.name}] Processed item #{self.processed_count}: {data}")
->>>>>>> d6d2265e
         return data
 
 
