"""
import logging
真实SAGE工作流测试

使用SAGE的完整流水线机制，展示服务在真实算子中的使用
"""

import json
import time

from sage.core.api.function.base_function import BaseFunction
from sage.core.api.local_environment import LocalEnvironment
from sage.core.api.remote_environment import RemoteEnvironment
from sage.core.operator.base_operator import BaseOperator


# 服务定义（重用之前的服务）
class FeatureStoreService:
    """特征存储服务"""

    def __init__(self):
        self.features = {
            "user_features": {
                "user_001": {"age": 25, "city": "Beijing", "vip_level": 2},
                "user_002": {"age": 30, "city": "Shanghai", "vip_level": 3},
                "user_003": {"age": 28, "city": "Guangzhou", "vip_level": 1},
            },
            "item_features": {
                "item_101": {"category": "electronics", "price": 1000, "rating": 4.5},
                "item_102": {"category": "books", "price": 50, "rating": 4.8},
                "item_103": {"category": "clothing", "price": 200, "rating": 4.2},
            },
        }
        self.is_running = False
        self.ctx = None

    def start_running(self):
        self.is_running = True
        logging.info("Feature store service started")

    def terminate(self):
        self.is_running = False
        logging.info("Feature store service terminated")

    def get_user_features(self, user_id: str):
        features = self.features["user_features"].get(user_id, {})
        logging.info(f"Retrieved user features for {user_id}: {features}")
        return features

    def get_item_features(self, item_id: str):
        features = self.features["item_features"].get(item_id, {})
        logging.info(f"Retrieved item features for {item_id}: {features}")
        return features

    def batch_get_features(self, entity_type: str, entity_ids: list):
        feature_table = self.features.get(f"{entity_type}_features", {})
        results = {}
        for entity_id in entity_ids:
            results[entity_id] = feature_table.get(entity_id, {})
        logging.info(f"Batch retrieved {len(results)} {entity_type} features")
        return results


class ModelService:
    """模型服务"""

    def __init__(self, model_name: str = "recommendation_model_v1"):
        self.model_name = model_name
        self.is_running = False
        self.ctx = None
        self.prediction_count = 0

    def start_running(self):
        self.is_running = True
        logging.info(f"Model service started: {self.model_name}")

    def terminate(self):
        self.is_running = False
        logging.info(f"Model service terminated: {self.model_name}")

    def predict(self, features: dict):
        if not self.is_running:
            return {"error": "Model service not running"}

        self.prediction_count += 1
        score = 0.6
        result = {
            "score": round(score, 3),
            "prediction_id": f"pred_{self.prediction_count}",
            "model": self.model_name,
            "features_used": list(features.keys()),
        }

<<<<<<< HEAD
        logging.info(
            f"Model prediction {self.prediction_count}: score={result['score']}"
        )
=======
        logging.info(f"Model prediction {self.prediction_count}: score={result['score']}")
>>>>>>> d6d2265e
        return result

    def batch_predict(self, features_list: list):
        if not self.is_running:
            return {"error": "Model service not running"}

        results = []
        for features in features_list:
            prediction = self.predict(features)
            results.append(prediction)

        logging.info(f"Batch prediction completed: {len(results)} predictions")
        return results


class CacheService:
    def __init__(self, max_size: int = 1000):
        self.max_size = max_size
        self.cache = {}
        self.is_running = False
        self.ctx = None

    def start_running(self):
        self.is_running = True
        logging.info(f"Cache service started with max_size={self.max_size}")

    def terminate(self):
        self.is_running = False
        logging.info("Cache service terminated")

    def get(self, key: str):
        result = self.cache.get(key, None)
        return result

    def set(self, key: str, value):
        if len(self.cache) >= self.max_size:
            oldest_key = next(iter(self.cache))
            del self.cache[oldest_key]
        self.cache[key] = value
        return True

    def size(self):
        return len(self.cache)


class LogService:
    def __init__(self, log_level: str = "INFO"):
        self.log_level = log_level
        self.logs = []
        self.is_running = False
        self.ctx = None

    def start_running(self):
        self.is_running = True
        logging.info(f"Log service started with level {self.log_level}")

    def terminate(self):
        self.is_running = False
        logging.info("Log service terminated")

    def log(self, level: str, message: str, context: dict = None):
        if not self.is_running:
            return False

        log_entry = {
            "timestamp": time.strftime("%Y-%m-%d %H:%M:%S"),
            "level": level,
            "message": message,
            "context": context or {},
        }
        self.logs.append(log_entry)
        logging.info(f"[{log_entry['timestamp']}] {level}: {message}")
        return True

    def info(self, message: str, context: dict = None):
        return self.log("INFO", message, context)

    def error(self, message: str, context: dict = None):
        return self.log("ERROR", message, context)

    def get_logs(self):
        return self.logs.copy()


# 算子函数定义
class RequestSourceFunction(BaseFunction):
    """请求源算子 - 生成推荐请求"""

    def __init__(self, request_count: int = 5):
        super().__init__()
        self.request_count = request_count
        self.current_count = 0

    def execute(self):
        """生成推荐请求（源算子不需要data参数）"""
        if self.current_count >= self.request_count:
            return None  # 停止生成

        self.current_count += 1

        # 生成模拟请求
        users = ["user_001", "user_002", "user_003"]
        items = [
            ["item_101", "item_102", "item_103"],
            ["item_101", "item_102"],
            ["item_102", "item_103"],
        ]

        request = {
            "request_id": f"req_{self.current_count:03d}",
            "user_id": users[1],
            "candidate_items": items[1],
            "timestamp": time.time(),
        }

        self.logger.info(
            f"Generated request {self.current_count}: {request['request_id']} for {request['user_id']}"
        )
        return request


class FeatureEnrichmentFunction(BaseFunction):
    """特征丰富算子 - 获取用户和物品特征"""

    def execute(self, request):
        """丰富请求的特征信息"""
        if request is None:
            return None

        self.logger.info(f"Enriching features for request: {request['request_id']}")

        try:
            # 使用服务语法糖获取用户特征
            user_features = self.call_service["feature_store"].get_user_features(
                request["user_id"]
            )

            # 批量获取物品特征
            item_features = self.call_service["feature_store"].batch_get_features(
                "item", request["candidate_items"]
            )

            # 丰富请求
            enriched_request = {
                **request,
                "user_features": user_features,
                "item_features": item_features,
                "enrichment_timestamp": time.time(),
            }

            # 记录日志
            self.call_service["log"].info(
                f"Features enriched for request {request['request_id']}",
                {
                    "user_id": request["user_id"],
                    "item_count": len(request["candidate_items"]),
                },
            )

            self.logger.info(
                f"Feature enrichment completed for: {request['request_id']}"
            )
            return enriched_request

        except Exception as e:
            self.logger.error(
                f"Feature enrichment failed for {request['request_id']}: {e}"
            )
            # 记录错误到日志服务
            self.call_service["log"].error(
                f"Feature enrichment failed: {e}", {"request_id": request["request_id"]}
            )
            return None


class RecommendationFunction(BaseFunction):
    """推荐算子 - 生成推荐结果"""

    def execute(self, enriched_request):
        """生成推荐结果"""
        if enriched_request is None:
            return None

        self.logger.info(
            f"Generating recommendations for: {enriched_request['request_id']}"
        )

        try:
            # 检查缓存
            cache_key = f"rec_{enriched_request['user_id']}_{hash(str(enriched_request['candidate_items']))}"
            cached_result = self.call_service["cache"].get(cache_key)

            if cached_result:
                self.logger.info(
                    f"Using cached recommendations for: {enriched_request['request_id']}"
                )
                self.call_service["log"].info(
                    "Used cached recommendations",
                    {
                        "request_id": enriched_request["request_id"],
                        "cache_key": cache_key,
                    },
                )
                return {
                    **enriched_request,
                    "recommendations": cached_result,
                    "from_cache": True,
                }

            # 创建特征向量
            feature_vectors = self._create_feature_vectors(
                enriched_request["user_features"], enriched_request["item_features"]
            )

            # 使用模型服务进行预测
            predictions = self.call_service["model"].batch_predict(feature_vectors)

            # 生成推荐结果
            recommendations = []
            for i, (item_id, prediction) in enumerate(
                zip(enriched_request["candidate_items"], predictions)
            ):
                rec = {
                    "item_id": item_id,
                    "score": prediction["score"],
                    "rank": i + 1,
                    "prediction_id": prediction["prediction_id"],
                }
                recommendations.append(rec)

            # 按分数排序
            recommendations.sort(key=lambda x: x["score"], reverse=True)
            for i, rec in enumerate(recommendations):
                rec["rank"] = i + 1

            # 缓存结果
            self.call_service["cache"].set(cache_key, recommendations)

            # 记录推荐完成
            self.call_service["log"].info(
                "Recommendations generated successfully",
                {
                    "request_id": enriched_request["request_id"],
                    "recommendation_count": len(recommendations),
                    "top_score": recommendations[0]["score"] if recommendations else 0,
                },
            )

            result = {
                **enriched_request,
                "recommendations": recommendations,
                "from_cache": False,
                "recommendation_timestamp": time.time(),
            }

            self.logger.info(
                f"Recommendations generated for: {enriched_request['request_id']}, count: {len(recommendations)}"
            )
            return result

        except Exception as e:
            self.logger.error(
                f"Recommendation generation failed for {enriched_request['request_id']}: {e}"
            )
            self.call_service["log"].error(
                f"Recommendation generation failed: {e}",
                {"request_id": enriched_request["request_id"]},
            )
            return None

    def _create_feature_vectors(self, user_features, item_features):
        """创建特征向量"""
        feature_vectors = []
        for item_id, item_attrs in item_features.items():
            vector = {
                **user_features,
                **item_attrs,
                "interaction_score": self._calculate_interaction(
                    user_features, item_attrs
                ),
            }
            feature_vectors.append(vector)
        return feature_vectors

    def _calculate_interaction(self, user_features, item_features):
        """计算交互特征"""
        score = 0.0
        if (
            user_features.get("vip_level", 0) >= 2
            and item_features.get("price", 0) > 500
        ):
            score += 0.2
        if (
            user_features.get("age", 0) < 30
            and item_features.get("category") == "electronics"
        ):
            score += 0.1
        return round(score, 3)


class ResultSinkFunction(BaseFunction):
    """结果输出算子 - 输出最终推荐结果"""

    def __init__(self):
        super().__init__()
        self.processed_count = 0

    def execute(self, recommendation_result):
        """输出推荐结果"""
        if recommendation_result is None:
            return None

        self.processed_count += 1

        self.logger.info(
            f"Processing final result for: {recommendation_result['request_id']}"
        )

        # 格式化输出
        output = {
            "request_id": recommendation_result["request_id"],
            "user_id": recommendation_result["user_id"],
            "recommendations": recommendation_result["recommendations"][
                :3
            ],  # 只取前3个
            "from_cache": recommendation_result.get("from_cache", False),
            "processed_at": time.strftime("%Y-%m-%d %H:%M:%S"),
            "processing_order": self.processed_count,
        }

        # 记录到日志服务
        self.call_service["log"].info(
            "Final recommendation result",
            {
                "request_id": output["request_id"],
                "user_id": output["user_id"],
                "recommendation_count": len(output["recommendations"]),
                "from_cache": output["from_cache"],
            },
        )

        # 打印结果
        logging.info(f"\n=== 推荐结果 #{self.processed_count} ===")
        logging.info(f"请求ID: {output['request_id']}")
        logging.info(f"用户ID: {output['user_id']}")
        logging.info(f"缓存命中: {output['from_cache']}")
        logging.info("推荐列表:")
        for rec in output["recommendations"]:
            logging.info(f"  {rec['rank']}. {rec['item_id']} (分数: {rec['score']})")
        logging.info(f"处理时间: {output['processed_at']}")
        logging.info("=" * 40)

        return output


def test_realistic_sage_workflow():
    """测试真实的SAGE工作流"""
    logging.info("=== 真实SAGE工作流测试 ===")

    try:
        # 1. 创建环境
        logging.info("\n1. 创建环境:")
        env = LocalEnvironment("realistic_workflow_test")

        # 2. 注册服务
        logging.info("\n2. 注册服务:")
        env.register_service("feature_store", FeatureStoreService)
        env.register_service("model", ModelService, model_name="workflow_model_v1")
        env.register_service("cache", CacheService, max_size=500)
        env.register_service("log", LogService, log_level="INFO")

        logging.info("所有服务注册完成")

        # 3. 构建流处理管道
        logging.info("\n3. 构建流处理管道:")

        # 使用流式API构建处理管道
        stream = (
            env.from_source(RequestSourceFunction, request_count=30)
            .map(FeatureEnrichmentFunction)
            .map(RecommendationFunction)
            .map(ResultSinkFunction)
        )

        logging.info("流处理管道构建完成")

        # 4. 提交并运行流处理管道
        logging.info("\n4. 提交流处理管道:")
        env.submit()

        # 5. 等待处理完成
        logging.info("\n5. 等待处理完成...")
        time.sleep(15)  # 给足够时间让流处理完成

        # 6. 检查服务状态
        logging.info("\n6. 检查服务状态:")
        logging.info("流水线执行完成！")

        logging.info("\n=== 真实工作流测试完成 ===")

    except Exception as e:
        logging.info(f"测试失败: {e}")
        import traceback

        traceback.print_exc()
    finally:
        # 清理环境
        try:
            env.stop()
            logging.info("环境已清理")
        except:
            pass


if __name__ == "__main__":
    test_realistic_sage_workflow()<|MERGE_RESOLUTION|>--- conflicted
+++ resolved
@@ -91,13 +91,7 @@
             "features_used": list(features.keys()),
         }
 
-<<<<<<< HEAD
-        logging.info(
-            f"Model prediction {self.prediction_count}: score={result['score']}"
-        )
-=======
         logging.info(f"Model prediction {self.prediction_count}: score={result['score']}")
->>>>>>> d6d2265e
         return result
 
     def batch_predict(self, features_list: list):
