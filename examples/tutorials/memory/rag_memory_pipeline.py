<<<<<<< HEAD
# @test:allow-demo    - 允许包含demo关键字的文件运行测试
=======
import os
import sys

# 在测试/CI环境中跳过这个示例
# 原因：这个示例的核心设计依赖 metronome 同步机制来协调批处理和输出
# metronome 需要多个组件之间的同步等待，在自动化测试环境中会导致死锁
# 这是示例的预期行为，需要在交互式环境中手动运行
if (
    os.getenv("SAGE_EXAMPLES_MODE") == "test" 
    or os.getenv("CI") == "true" 
    or os.getenv("GITHUB_ACTIONS") == "true"
):
    print("🧪 Test/CI environment detected - skipping rag_memory_pipeline")
    print("ℹ️  This example requires metronome synchronization for batch processing")
    print("✅ Pipeline structure validated (requires interactive execution)")
    sys.exit(0)
>>>>>>> 57ebe52b

import yaml
from rag_memory_service import RAGMemoryService
from sage.common.utils.logging.custom_logger import CustomLogger
from sage.kernel.api.function.batch_function import BatchFunction
from sage.kernel.api.function.map_function import MapFunction
from sage.kernel.api.function.sink_function import SinkFunction
from sage.kernel.api.local_environment import LocalEnvironment
from sage.libs.rag.generator import OpenAIGenerator
from sage.libs.rag.promptor import QAPromptor


# 批处理数据源：遍历5个问题
class QuestionSource(BatchFunction):
    def __init__(self, config):
        super().__init__()
        self.counter = 0
        self.max = config.get("max_index")
        self.questions = config.get("questions")

    def execute(self):
        if self.counter >= self.max:
            return None
        self.counter += 1
        return self.questions[self.counter - 1]


class Retriever(MapFunction):
    def execute(self, data):
        question = data
        data = {}

        results = self.call_service("rag_memory", question, method="retrieve")
        data["question"] = question
        data["context"] = results

        return data


class Writer(MapFunction):
    def execute(self, data):
        q_and_ctx, answer = data
        question = q_and_ctx.get("question")

        self.call_service(
            "rag_memory",
            question,
            {"answer": answer, "topic": "健康-个性化"},
            method="insert",
        )
        data = {}
        data["question"] = question
        data["answer"] = answer
        return data


class PrintSink(SinkFunction):
    def execute(self, data):
        print(f"Q: {data.get('question')}\nA: {data.get('answer')}\n")


def main():
<<<<<<< HEAD
    with open("examples/config/config_rag_memory_pipeline.yaml", "r") as f:
=======
    from pathlib import Path

    # 获取配置文件的正确路径
    script_dir = Path(__file__).parent
    config_file = script_dir / "config" / "config_rag_memory_pipeline.yaml"

    if not config_file.exists():
        print(f"❌ 配置文件不存在: {config_file}")
        sys.exit(1)

    with open(config_file, "r") as f:
>>>>>>> 57ebe52b
        config = yaml.safe_load(f)

    env = LocalEnvironment("rag_memory_pipeline")

    env.register_service("rag_memory", RAGMemoryService, config["rag_config"])

    (
        env.from_batch(QuestionSource, config["source"])
        .map(Retriever)
        .map(QAPromptor, config["promptor"])
        .map(OpenAIGenerator, config["generator"]["vllm"])
        .map(Writer)
        .sink(PrintSink)
    )

    env.submit(autostop=True)


if __name__ == "__main__":
    CustomLogger.disable_global_console_debug()
    main()<|MERGE_RESOLUTION|>--- conflicted
+++ resolved
@@ -1,23 +1,5 @@
-<<<<<<< HEAD
 # @test:allow-demo    - 允许包含demo关键字的文件运行测试
-=======
-import os
 import sys
-
-# 在测试/CI环境中跳过这个示例
-# 原因：这个示例的核心设计依赖 metronome 同步机制来协调批处理和输出
-# metronome 需要多个组件之间的同步等待，在自动化测试环境中会导致死锁
-# 这是示例的预期行为，需要在交互式环境中手动运行
-if (
-    os.getenv("SAGE_EXAMPLES_MODE") == "test" 
-    or os.getenv("CI") == "true" 
-    or os.getenv("GITHUB_ACTIONS") == "true"
-):
-    print("🧪 Test/CI environment detected - skipping rag_memory_pipeline")
-    print("ℹ️  This example requires metronome synchronization for batch processing")
-    print("✅ Pipeline structure validated (requires interactive execution)")
-    sys.exit(0)
->>>>>>> 57ebe52b
 
 import yaml
 from rag_memory_service import RAGMemoryService
@@ -80,9 +62,6 @@
 
 
 def main():
-<<<<<<< HEAD
-    with open("examples/config/config_rag_memory_pipeline.yaml", "r") as f:
-=======
     from pathlib import Path
 
     # 获取配置文件的正确路径
@@ -94,7 +73,6 @@
         sys.exit(1)
 
     with open(config_file, "r") as f:
->>>>>>> 57ebe52b
         config = yaml.safe_load(f)
 
     env = LocalEnvironment("rag_memory_pipeline")
