--- conflicted
+++ resolved
@@ -134,14 +134,10 @@
     os.remove(manager_json)
 ```
 
-<<<<<<< HEAD
 ### 🔧 Build Pipeline Using Fluent API
 
 ---
 
-=======
-### 🔧 Build StreamingExecutionEnvironment Using Fluent API
->>>>>>> 0475edd3
 Sage uses a fluent-style API to declaratively define data flows. Here’s how to build a RAG pipeline step by step:
 ```python
 pipeline = StreamingExecutionEnvironment(name="example_pipeline", use_ray=False)
