--- conflicted
+++ resolved
@@ -1,11 +1,7 @@
 from typing import List, Type, Union, Tuple, Dict, Set, TYPE_CHECKING, Any, Optional
 from sage_utils.name_server import get_name
 from sage_utils.custom_logger import CustomLogger
-<<<<<<< HEAD
 from sage_runtime.operator.operator_wrapper import UniversalWrapper
-=======
-from draft.operator_wrapper import OperatorWrapper
->>>>>>> e6de2fab
 if TYPE_CHECKING:
     from sage_core.operator.base_operator import BaseOperator
     from sage_core.function.base_function import BaseFunction
@@ -74,13 +70,8 @@
 
 
             # 用OperatorWrapper包装
-<<<<<<< HEAD
-            wrapped_operator = UniversalWrapper(operator_instance, name, self.env_name)
-            logger.debug(f"Wrapped operator with UniversalWrapper")
-=======
             # wrapped_operator = OperatorWrapper(operator_instance, name, self.env_name)
             # logger.debug(f"Wrapped operator with OperatorWrapper")
->>>>>>> e6de2fab
             
             return operator_instance
             
