--- conflicted
+++ resolved
@@ -25,115 +25,11 @@
                  broadcast_index: int,
                  parallel_index: int,
                  target_name: str,
-<<<<<<< HEAD
-                 target_node: Union[ActorHandle, LocalDAGNode],
-                 target_input_index: int,
-                 target_host: str = "127.0.0.1",
-                 target_port: int = 19000):
-=======
                  target_input_buffer: Union[ActorHandle, LocalDAGNode],
                  target_input_index: int):
->>>>>>> e6de2fab
 
         self.broadcast_index: int = broadcast_index
         self.parallel_index: int = parallel_index
         self.target_name: str = target_name
-<<<<<<< HEAD
-        self.target_input_index: int = target_input_index
-        # 统一的节点类型检测
-        self.own_type: NodeType = self._detect_node_type(own_node)
-        self.target_type: NodeType = self._detect_node_type(target_node)
-        
-        # 根据连接类型构建配置
-        self.connection_type: ConnectionType = self._get_connection_type()
-        self.target_config: dict = self._build_target_config(target_node, target_host, target_port)
-
-    def _detect_node_type(self, node: Union[ActorHandle, LocalDAGNode]) -> NodeType:
-        """
-        统一的节点类型检测方法
-        
-        Args:
-            node: 要检测的节点对象
-            
-        Returns:
-            NodeType: 节点类型枚举
-            
-        Raises:
-            NotImplementedError: 当节点类型未知时
-        """
-        if isinstance(node, LocalDAGNode):
-            return NodeType.LOCAL
-        elif isinstance(node, RayDAGNode):
-            return NodeType.RAY_ACTOR
-        else:
-            raise NotImplementedError(f"未知节点类型: {type(node)}")
-
-    def _get_connection_type(self) -> ConnectionType:
-        """
-        根据源节点和目标节点类型确定连接类型
-        
-        Returns:
-            ConnectionType: 连接类型枚举
-        """
-        if self.own_type == NodeType.LOCAL and self.target_type == NodeType.LOCAL:
-            return ConnectionType.LOCAL_TO_LOCAL
-        elif self.own_type == NodeType.LOCAL and self.target_type == NodeType.RAY_ACTOR:
-            return ConnectionType.LOCAL_TO_RAY
-        elif self.own_type == NodeType.RAY_ACTOR and self.target_type == NodeType.LOCAL:
-            return ConnectionType.RAY_TO_LOCAL
-        elif self.own_type == NodeType.RAY_ACTOR and self.target_type == NodeType.RAY_ACTOR:
-            return ConnectionType.RAY_TO_RAY
-        else:
-            raise NotImplementedError(f"未知连接类型: {self.own_type} → {self.target_type}")
-
-    def _build_target_config(self, target_node: BaseDAGNode, 
-                           target_host: str, target_port:str) -> dict:
-        """
-        根据连接类型构建目标配置字典
-        
-        Args:
-            target_node: 目标节点对象
-            tcp_server: TCP服务器对象
-            
-        Returns:
-            dict: 目标配置字典
-        """
-        if self.connection_type == ConnectionType.LOCAL_TO_LOCAL:
-            # 本地到本地的连接
-            return {
-                "type": "direct_local",
-                "dagnode": target_node,
-                "node_name": self.target_name
-            }
-
-        elif self.connection_type == ConnectionType.LOCAL_TO_RAY:
-            # 本地到Ray Actor的连接
-            return {
-                "type": "actor_handle",
-                "actorhandle": target_node.operator.get_wrapped_object(),
-                "node_name": self.target_name
-            }
-
-        elif self.connection_type == ConnectionType.RAY_TO_LOCAL:
-            # Ray Actor到本地的连接
-            return {
-                "type": "local_tcp",
-                "node_name": self.target_name,
-                "tcp_host": target_host,
-                "tcp_port": target_port
-            }
-
-        elif self.connection_type == ConnectionType.RAY_TO_RAY:
-            # Ray Actor到Ray Actor的连接
-            return {
-                "type": "actor_handle",
-                "actorhandle": target_node.operator.get_wrapped_object(),
-                "node_name": self.target_name
-            }
-
-        else:
-            raise NotImplementedError(f"未知连接类型: {self.connection_type}")
-=======
         self.target_buffer: Union[ActorHandle, Any] = target_input_buffer
-        self.target_input_index: int = target_input_index
->>>>>>> e6de2fab
+        self.target_input_index: int = target_input_index