<<<<<<< HEAD
# SAGE 开发环境 - Editable Install (修复版)
# 使用方法: pip install -r requirements-dev.txt

# 预先安装基础依赖，避免版本冲突
# 注意：这些版本需要与constraints文件一致

# 核心ML依赖（按特定版本安装）
torch==2.7.1
torchvision==0.22.1
transformers>=4.40.0
numpy>=1.21.0
scipy>=1.9.0

# Web框架
fastapi>=0.100.0
uvicorn>=0.23.0
pydantic>=2.0.0

# 核心SAGE包 (按依赖顺序安装)
-e ./packages/sage-kernel

# 暂时注释掉有复杂依赖的包，避免冲突
# 可以在核心包安装成功后再逐个启用
# -e ./packages/sage-middleware  
# -e ./packages/sage-userspace

# 开发工具（独立安装，避免依赖冲突）
-e ./packages/sage-tools/sage-dev-toolkit

# 开发依赖
=======
# SAGE 开源版安装
# 适用于：开源开发者，社区贡献者
# 安装方式：pip install -r requirements-open-source.txt

# ==================================================
# SAGE 包 (Editable 模式)
# ==================================================

-e ./packages/sage-kernel
-e ./packages/sage-tools/sage-dev-toolkit
-e ./packages/sage-tools/sage-cli
-e ./packages/sage-middleware
-e ./packages/sage-userspace
-e ./packages/sage

# ==================================================
# 开发工具
# ==================================================

>>>>>>> 501345c0
pytest>=7.0
pytest-asyncio
pytest-cov
black
isort
flake8
mypy
<<<<<<< HEAD

# 可选: 商业版组件（如需要，取消注释）
# -e ./packages/commercial/sage-kernel
# -e ./packages/commercial/sage-middleware
# -e ./packages/commercial/sage-userspace
=======
ipython
jupyter
>>>>>>> 501345c0
<|MERGE_RESOLUTION|>--- conflicted
+++ resolved
@@ -1,35 +1,3 @@
-<<<<<<< HEAD
-# SAGE 开发环境 - Editable Install (修复版)
-# 使用方法: pip install -r requirements-dev.txt
-
-# 预先安装基础依赖，避免版本冲突
-# 注意：这些版本需要与constraints文件一致
-
-# 核心ML依赖（按特定版本安装）
-torch==2.7.1
-torchvision==0.22.1
-transformers>=4.40.0
-numpy>=1.21.0
-scipy>=1.9.0
-
-# Web框架
-fastapi>=0.100.0
-uvicorn>=0.23.0
-pydantic>=2.0.0
-
-# 核心SAGE包 (按依赖顺序安装)
--e ./packages/sage-kernel
-
-# 暂时注释掉有复杂依赖的包，避免冲突
-# 可以在核心包安装成功后再逐个启用
-# -e ./packages/sage-middleware  
-# -e ./packages/sage-userspace
-
-# 开发工具（独立安装，避免依赖冲突）
--e ./packages/sage-tools/sage-dev-toolkit
-
-# 开发依赖
-=======
 # SAGE 开源版安装
 # 适用于：开源开发者，社区贡献者
 # 安装方式：pip install -r requirements-open-source.txt
@@ -49,7 +17,6 @@
 # 开发工具
 # ==================================================
 
->>>>>>> 501345c0
 pytest>=7.0
 pytest-asyncio
 pytest-cov
@@ -57,13 +24,5 @@
 isort
 flake8
 mypy
-<<<<<<< HEAD
-
-# 可选: 商业版组件（如需要，取消注释）
-# -e ./packages/commercial/sage-kernel
-# -e ./packages/commercial/sage-middleware
-# -e ./packages/commercial/sage-userspace
-=======
 ipython
-jupyter
->>>>>>> 501345c0
+jupyter