import torch
from typing import List, Tuple
from transformers import AutoModelForSequenceClassification, AutoTokenizer,AutoModelForCausalLM
import logging

from sage_core.api.base_function import BaseFunction
from sage_core.api.tuple import Data


class BGEReranker(BaseFunction):
    """
    A reranker that uses the BAAI/bge-reranker-v2-m3 model to reorder a list of retrieved documents.
    The model assigns relevance scores to the documents and ranks them accordingly.

    Input: A tuple of (query, List[retrieved_documents])
    Output: A tuple of (query, List[reranked_documents_with_scores])

    Attributes:
        logger: Logger for logging error and information messages.
        config: Configuration dictionary containing reranker settings (model name, top_k, etc.).
        device: Device ('cuda' or 'cpu') where the model will be loaded.
        tokenizer: Tokenizer used to preprocess input queries and documents.
        model: The pre-trained reranking model.
    """

    def __init__(self, config, **kwargs):
        super().__init__(**kwargs)
        """
        Initializes the BGEReranker with configuration settings and loads the model.

        :param config: Dictionary containing configuration options, including model name and device settings.
        """
<<<<<<< HEAD
        self.config = config
=======
        self.config = config["reranker"]
>>>>>>> fa339c4b
        self.device = "cuda" if torch.cuda.is_available() else "cpu"  # Set device to GPU if available, otherwise CPU
        
        # Load tokenizer and model using the provided model name
        self.tokenizer, self.model = self._load_model(self.config["model_name"])
        self.model = self.model.to(self.device)
        self.model.eval()  # Set the model to evaluation mode

    def _load_model(self, model_name: str):
        """
        Loads the tokenizer and model for the reranker.

        :param model_name: Name of the pre-trained model to load.
        :return: Tuple containing the tokenizer and the model.
        """
        try:
            self.logger.info(f"Loading reranker: {model_name}")
            tokenizer = AutoTokenizer.from_pretrained(model_name)  # Load the tokenizer
            model = AutoModelForSequenceClassification.from_pretrained(model_name)  # Load the model
            return tokenizer, model
        except Exception as e:
            self.logger.error(f"Failed to load model {model_name}: {str(e)}")
            raise RuntimeError(f"Model loading failed: {str(e)}")
        
    def execute(self, data: Data[Tuple[str, List[str]]]):
        """
        Executes the reranking process:
        1. Unpacks the input data (query and list of documents).
        2. Generates query-document pairs.
        3. Calculates relevance scores using the model.
        4. Sorts documents based on their relevance scores.

        :param data: A Data object containing a tuple of (query, doc_set), where:
                     - query: The user query.
                     - doc_set: List of retrieved documents.
        :return: A Data object containing a tuple (query, reranked_documents_with_scores).
        """
        try:
            query, doc_set = data.data  # Unpack the input data
            top_k = self.config["top_k"]  # Get the top-k parameter for reranking

            # Generate query-document pairs for scoring
            pairs = [(query, doc) for doc in doc_set]

            # Tokenize the pairs and move inputs to the appropriate device
            raw_inputs = self.tokenizer(
                            pairs,
                            padding=True,
                            truncation=True,
                            max_length=512,
                            return_tensors="pt"
                        )
            inputs = {
                k: v.to(self.device) if isinstance(v, torch.Tensor) else v
                for k, v in raw_inputs.items()
            }


            
            # Perform inference and calculate scores
            scores = self.model(**inputs).logits.view(-1).float()

            # Create a list of scored documents
            scored_docs = [
                {"retrieved_docs": doc, "relevance_score": score}
                for doc, score in zip(doc_set, scores)
            ]
            
            # Sort the documents by relevance score in descending order
            reranked_docs = sorted(scored_docs, key=lambda x: x["relevance_score"], reverse=True)[:top_k]
            reranked_docs_list = [doc["retrieved_docs"] for doc in reranked_docs]
            self.logger.info(f"\033[32m[ {self.__class__.__name__}]: Rerank Results: {reranked_docs_list }\033[0m ")
            self.logger.debug(f"Top score: {reranked_docs[0]['relevance_score'] if reranked_docs else 'N/A'}")

        except Exception as e:
            raise RuntimeError(f"BGEReranker error: {str(e)}")
        
        return Data([query, reranked_docs_list])  # Return the reranked documents along with the original query


class LLMbased_Reranker(BaseFunction):
    """
    A reranker that uses the BAAI/bge-reranker-v2-gemma model to determine if a retrieved document contains an answer to a given query.
    It scores the documents with 'Yes' or 'No' predictions based on whether the document answers the query.

    Input: A tuple of (query, List[retrieved_documents])
    Output: A tuple of (query, List[reranked_documents_with_scores])

    Attributes:
        logger: Logger for logging error and information messages.
        config: Configuration dictionary containing reranker settings (model name, top_k, etc.).
        device: Device ('cuda' or 'cpu') where the model will be loaded.
        tokenizer: Tokenizer used to preprocess input queries and documents.
        model: The pre-trained reranking model.
        yes_loc: Token ID representing 'Yes' (used for scoring).
    """

    def __init__(self, config, model_name: str = "BAAI/bge-reranker-v2-gemma"):
        """
        Initializes the LLMbased_Reranker with configuration settings and loads the model.

        :param config: Dictionary containing configuration options, including model name and device settings.
        :param model_name: Name of the pre-trained model to load (default is "BAAI/bge-reranker-v2-gemma").
        """
        super().__init__()
        self.config = config["reranker"]
        self.logger = logging.getLogger(self.__class__.__name__)
        self.device = "cuda" if torch.cuda.is_available() else "cpu"  # Set device to GPU if available, otherwise CPU

        # Load tokenizer and model using the provided model name
        self.tokenizer, self.model = self._load_model(model_name)
        self.model = self.model.to(self.device)
        
        # Get the token ID for the 'Yes' token (used for classification)
        self.yes_loc = self.tokenizer('Yes', add_special_tokens=False)['input_ids'][0]

    def _load_model(self, model_name: str):
        """
        Loads the tokenizer and model for the reranker.

        :param model_name: Name of the pre-trained model to load.
        :return: Tuple containing the tokenizer and the model.
        """
        try:
            self.logger.info(f"Loading reranker: {model_name}")
            tokenizer = AutoTokenizer.from_pretrained(model_name)  # Load the tokenizer
            model = AutoModelForCausalLM.from_pretrained(model_name)  # Load the model
            return tokenizer, model
        except Exception as e:
            self.logger.error(f"Failed to load model {model_name}: {str(e)}")
            raise RuntimeError(f"Model loading failed: {str(e)}")

    def get_inputs(self, pairs, tokenizer, prompt=None, max_length=1024):
        """
        Prepares the input for the model, including the prompt and the query-document pairs.

        :param pairs: List of query-document pairs.
        :param tokenizer: The tokenizer used to process the input data.
        :param prompt: Optional prompt to guide the model (defaults to a generic query-passage prompt).
        :param max_length: Maximum length of the tokenized input sequences.
        :return: A tensor of tokenized inputs, ready for model inference.
        """
        if prompt is None:
            prompt = "Given a query A and a passage B, determine whether the passage contains an answer to the query by providing a prediction of either 'Yes' or 'No'."
        
        sep = "\n"
        prompt_inputs = tokenizer(prompt, return_tensors=None, add_special_tokens=False)['input_ids']
        sep_inputs = tokenizer(sep, return_tensors=None, add_special_tokens=False)['input_ids']
        
        inputs = []
        for query, passage in pairs:
            query_inputs = tokenizer(f'A: {query}', return_tensors=None, add_special_tokens=False, max_length=max_length * 3 // 4, truncation=True)
            passage_inputs = tokenizer(f'B: {passage}', return_tensors=None, add_special_tokens=False, max_length=max_length, truncation=True)
            
            item = tokenizer.prepare_for_model(
                [tokenizer.bos_token_id] + query_inputs['input_ids'],
                sep_inputs + passage_inputs['input_ids'],
                truncation='only_second',
                max_length=max_length,
                padding=False,
                return_attention_mask=False,
                return_token_type_ids=False,
                add_special_tokens=False
            )
            item['input_ids'] = item['input_ids'] + sep_inputs + prompt_inputs
            item['attention_mask'] = [1] * len(item['input_ids'])
            inputs.append(item)
        
        return tokenizer.pad(
            inputs,
            padding=True,
            max_length=max_length + len(sep_inputs) + len(prompt_inputs),
            pad_to_multiple_of=8,
            return_tensors='pt',
        )

    # @torch.inference_mode()
    def execute(self, data: Data[Tuple[str, List[str]]]) -> Data[Tuple[str, List[str]]]:
        """
        Executes the reranking process:
        1. Unpacks the input data (query and list of documents).
        2. Generates query-document pairs for classification.
        3. Calculates relevance scores based on 'Yes'/'No' predictions.
        4. Sorts documents based on their relevance scores.

        :param data: A Data object containing a tuple of (query, doc_set), where:
                     - query: The user query.
                     - doc_set: List of retrieved documents.
        :return: A Data object containing a tuple (query, reranked_documents_with_scores).
        """
        try:
            query, doc_set = data.data  # Unpack the input data
            doc_set = [doc_set]  # Wrap doc_set in a list for processing
            top_k = self.config["top_k"]  # Get the top-k parameter for reranking
            emit_docs = []  # Initialize the list to store reranked documents

            for retrieved_docs in doc_set:
                # Generate query-document pairs for classification
                pairs = [[query, doc] for doc in retrieved_docs]
                
                # Tokenize the pairs and move inputs to the appropriate device
                with torch.no_grad():
                    raw_inputs = self.get_inputs(pairs, self.tokenizer)
                    inputs = {k: v.to(self.device) for k, v in raw_inputs.items()}

                    scores = self.model(**inputs, return_dict=True).logits[:, -1, self.yes_loc].view(-1).float()

                # Create a list of scored documents
                scored_docs = [
                    {"retrieved_docs": doc, "relevance_score": score}
                    for doc, score in zip(retrieved_docs, scores)
                ]
                
                # Sort the documents by relevance score in descending order
                reranked_docs = sorted(scored_docs, key=lambda x: x["relevance_score"], reverse=True)[:top_k]
                reranked_docs_list = [doc["retrieved_docs"] for doc in reranked_docs]
                emit_docs.append(reranked_docs_list)
                self.logger.info(f"\033[32m[ {self.__class__.__name__}]: Rerank Results: {reranked_docs_list }\033[0m ")
                self.logger.debug(f"Top score: {reranked_docs[0]['relevance_score'] if reranked_docs else 'N/A'}")

        except Exception as e:
            self.logger.error(f"{str(e)} when RerankerFuncton")
            raise RuntimeError(f"Reranker error: {str(e)}")
        
        emit_docs = emit_docs[0]  # Only return the first set of reranked documents
        return Data((query, emit_docs))  # Return the reranked documents along with the original query


if __name__ == '__main__':

   # 设置配置
    config1 = {
        "reranker": {
            "model_name":"BAAI/bge-reranker-v2-m3",
            "top_k": 3
        }
    }

    config2 = {
        "reranker": {
            "model_name":"BAAI/bge-reranker-v2-gemma",
            "top_k": 3
        }
    }

    # 创建实例
    # reranker = BGEReranker(config)
    reranker = LLMbased_Reranker(config2)
    # 测试数据
    query = "What is the capital of France?"
    docs = [
        "Paris is the capital of France.",
        "Berlin is a city in Germany.",
        "The Eiffel Tower is located in Paris.",
        "France is a country in Western Europe.",
        "Madrid is the capital of Spain."
    ]

    # 执行重排
    input_data = Data((query, docs))
    output = reranker.execute(input_data)

    # 输出结果
    result_query, result_docs = output.data
    print("Query:", result_query)
    print("Top-k Re-ranked Documents:")
    for i, doc in enumerate(result_docs, 1):
        print(f"{i}. {doc}")<|MERGE_RESOLUTION|>--- conflicted
+++ resolved
@@ -30,11 +30,7 @@
 
         :param config: Dictionary containing configuration options, including model name and device settings.
         """
-<<<<<<< HEAD
-        self.config = config
-=======
         self.config = config["reranker"]
->>>>>>> fa339c4b
         self.device = "cuda" if torch.cuda.is_available() else "cpu"  # Set device to GPU if available, otherwise CPU
         
         # Load tokenizer and model using the provided model name
