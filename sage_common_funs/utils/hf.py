import os

from transformers import AutoTokenizer, AutoModelForCausalLM

import torch

# DEFAULT_MODELS = {
#     "llama": "meta-llama/Llama-2-7b-chat-hf",
#     "mistral": "mistralai/Mistral-7B-v0.1",
#     "falcon": "tiiuae/falcon-7b-instruct",
#     "gptj": "EleutherAI/gpt-j-6B"
# }


import torch
from transformers import AutoModelForCausalLM, AutoTokenizer

class HFGenerator:
<<<<<<< HEAD
    def __init__(self, model_name="llama", device=None):
        self.device = device or ("cuda" if torch.cuda.is_available() else "cpu")
        self.model_name = model_name
=======
    def __init__(self, model_name="llama", device=None, base_url = None, api_key=None, seed = None):
        self.device = device if device else ("cuda" if torch.cuda.is_available() else "cpu")
        self.model_name=model_name
>>>>>>> fe1cbd34
        self.model, self.tokenizer = self._initialize_model()

    def _initialize_model(self):
        tokenizer = AutoTokenizer.from_pretrained(
            self.model_name, trust_remote_code=True
        )
        model = AutoModelForCausalLM.from_pretrained(
            self.model_name,
            trust_remote_code=True,
            device_map="auto" if self.device == "cuda" else None
        )

        if tokenizer.pad_token is None:
            tokenizer.pad_token = tokenizer.eos_token

        # Ensure model on the right device if not using device_map
        if self.device != "cuda":
            model = model.to(self.device)

        return model, tokenizer

    def generate(self, prompt, **kwargs):
        # Construct prompt text
        input_prompt = ""
        if isinstance(prompt, list):
            for message in prompt:
                input_prompt += f"<{message['role']}>{message['content']}</{message['role']}>\n"
        elif isinstance(prompt, str):
            input_prompt = prompt

        # Tokenize input
        input_ids = self.tokenizer(
            input_prompt, return_tensors="pt", padding=True, truncation=True
        ).to(self.device)

        # Generate output
        output = self.model.generate(
            **input_ids,
            max_new_tokens=kwargs.get("max_new_tokens", 512),
            num_return_sequences=kwargs.get("num_return_sequences", 1),
            temperature=kwargs.get("temperature", 1.0),
            top_k=kwargs.get("top_k", 50),
            top_p=kwargs.get("top_p", 1.0),
            repetition_penalty=kwargs.get("repetition_penalty", 1.0),
            do_sample=kwargs.get("do_sample", True)
        )

        # Decode output
        response_text = self.tokenizer.decode(
            output[0][input_ids["input_ids"].shape[1]:], skip_special_tokens=True
        )

        return response_text


if __name__ == '__main__':
    prompt=[{"role":"user","content":"who are you"}]
    generator=HFGenerator(model_name="meta-llama/Llama-2-13b-chat-hf")
    response=generator.generate(prompt)
    print(response)<|MERGE_RESOLUTION|>--- conflicted
+++ resolved
@@ -16,15 +16,9 @@
 from transformers import AutoModelForCausalLM, AutoTokenizer
 
 class HFGenerator:
-<<<<<<< HEAD
-    def __init__(self, model_name="llama", device=None):
-        self.device = device or ("cuda" if torch.cuda.is_available() else "cpu")
-        self.model_name = model_name
-=======
     def __init__(self, model_name="llama", device=None, base_url = None, api_key=None, seed = None):
         self.device = device if device else ("cuda" if torch.cuda.is_available() else "cpu")
         self.model_name=model_name
->>>>>>> fe1cbd34
         self.model, self.tokenizer = self._initialize_model()
 
     def _initialize_model(self):
