--- conflicted
+++ resolved
@@ -51,11 +51,7 @@
         try:
             # -------- 参数清理 --------
             # OpenAI 接口使用 max_tokens，保持与 up-stream 命名一致
-<<<<<<< HEAD
-            max_tokens = kwargs.get("max_tokens", kwargs.get("max_new_tokens", 3000))
-=======
             max_tokens = kwargs.get("max_tokens", kwargs.get("max_tokens", 3000))
->>>>>>> 3f5492a7
             temperature = kwargs.get("temperature", 1.0)
             top_p = kwargs.get("top_p", None)
             stream = bool(kwargs.get("stream", False))
