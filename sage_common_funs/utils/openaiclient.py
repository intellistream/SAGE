--- conflicted
+++ resolved
@@ -72,19 +72,11 @@
                 temperature=temperature,
                 top_p=top_p,
                 max_tokens=max_tokens,
-<<<<<<< HEAD
-                n=n,
-                seed=seed,  # 使用当前时间戳作为默认种子
-                stream=stream,
-                frequency_penalty=frequency_penalty,
-                logprobs=want_logprobs,
-=======
                 # n=n,
                 # seed=self.seed,
                 # stream=stream,
                 # frequency_penalty=frequency_penalty,
                 # logprobs=want_logprobs,
->>>>>>> ec5dd27d
             )
 
             # -------- 流式返回 --------
