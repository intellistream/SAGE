from __future__ import annotations
from typing import Type, TYPE_CHECKING, Union, Any, AnyStr, Dict, List, Set
<<<<<<< HEAD
from sage.api.pipeline.pipeline_api import Pipeline
from sage.api.pipeline.datastream_api import DataStream
from sage.api.operator import BaseFunction
=======
from sage.api.env import StreamingExecutionEnvironment
from sage.api.transformation import BaseTransformation,TransformationType
>>>>>>> 0475edd3
from sage.utils.custom_logger import CustomLogger




class GraphNode:
<<<<<<< HEAD
    def __init__(self,name:str, function: Union[Type[BaseFunction], BaseFunction], type:str, operator_config: Dict = None):
        self.name: str = name
        self.type: str = type # "normal "or "source" or "sink"
        self.config: Dict = operator_config
        self.input_channels: list[GraphEdge] = []
        self.output_channels: list[GraphEdge] = []
        self.operator: Union[Type[BaseFunction], BaseFunction] = function
        pass
=======
    def __init__(self, name: str, transformation: BaseTransformation, parallel_index: int):
        self.name: str = name
        self.transformation: BaseTransformation = transformation
        self.parallel_index: int = parallel_index  # 在该transformation中的并行索引
        
        # 输入输出channels：每个channel是一个边的列表
        # input_channels[i] 对应第i个upstream transformation的所有并行连接
        # output_channels[i] 对应第i个downstream transformation的所有并行连接
        self.input_channels: List[List[GraphEdge]] = []
        self.output_channels: List[List[GraphEdge]] = []
>>>>>>> 0475edd3

class GraphEdge:
    def __init__(self,name:str,  upstream_node: GraphNode, upstream_channel: int, downstream_node:GraphNode = None, downstream_channel: int = None):
        """
        Initialize a graph edge with a source and target node.
        Args:
            source (str): The name of the source node.
            target (str): The name of the target node.
        """
        self.name: str = name
        self.upstream_node:GraphNode = upstream_node
        self.upstream_channel: int = upstream_channel
<<<<<<< HEAD
        self.downstream_node:GraphNode = None
        self.downstream_channel: int = None

class SageGraph:
    def __init__(self, pipeline:Pipeline, config: dict = None):
        """
        Initialize the NodeGraph with a name and optional configuration.
        Args:
            name (str): The name of the node graph.
            config (dict, optional): Configuration parameters for the node graph.
        """
        self.name:str = pipeline.name
        self.config:Dict = {
            "platform": "ray" if pipeline.use_ray else "local",
        }
=======
        self.downstream_node:GraphNode = downstream_node
        self.downstream_channel: int = downstream_channel

class SageGraph:
    def __init__(self, env:StreamingExecutionEnvironment):
        self.env = env
        self.name = env.name
>>>>>>> 0475edd3
        self.nodes:Dict[str, GraphNode] = {}
        self.edges:Dict[str, GraphEdge] = {}
        # 构建数据流之间的连接映射

        self.logger = CustomLogger(
<<<<<<< HEAD
            object_name=f"SageGraph_{self.name}",
=======
            object_name=f"SageGraph_{env.name}",
>>>>>>> 0475edd3
            log_level="DEBUG",
            console_output=True,
            file_output=True
        )
        # 构建基础图结构
<<<<<<< HEAD
        self._build_graph_from_pipeline(pipeline)
        
        # 执行局部编译优化
        self._optimize_graph()
        
        # 验证优化后的图
        if not self.validate_graph():
            raise ValueError("Generated graph is invalid after optimization")
        
        self.logger.info(f"Successfully converted and optimized pipeline '{pipeline.name}' to graph with {len(self.nodes)} nodes and {len(self.edges)} edges")

    def _build_graph_from_pipeline(self, pipeline: Pipeline):
        stream_to_node_name = {}
        stream_connections = {}
        # 第一步：为每个 DataStream 生成唯一的节点名和边名
        for i, stream in enumerate(pipeline.data_streams):
            node_name = f"{stream.name}_{i}" if stream.name else f"node_{i}"
            stream_to_node_name[stream] = node_name
            
            # 构建连接映射：记录每个流的上下游边名
            input_edges = []
            output_edges = []
            
            # 处理输入边（来自上游流）
            for j, upstream in enumerate(stream.upstreams):
                edge_name = f"edge_{stream_to_node_name.get(upstream, f'upstream_{j}')}_{node_name}"
                input_edges.append(edge_name)
            
            # 处理输出边（到下游流）
            for j, downstream in enumerate(stream.downstreams):
                downstream_node_name = f"{downstream.name}_{pipeline.data_streams.index(downstream)}" if downstream.name else f"node_{pipeline.data_streams.index(downstream)}"
                edge_name = f"edge_{node_name}_{downstream_node_name}"
                output_edges.append(edge_name)
            
            stream_connections[stream] = {
                'node_name': node_name,
                'input_edges': input_edges,
                'output_edges': output_edges
            }


        # 第二步：按拓扑顺序添加节点到图中
        added_nodes = set()
        def add_node_recursively(stream: DataStream):
            """递归添加节点，确保上游节点先添加"""
            connection_info = stream_connections[stream]
            node_name = connection_info['node_name']
            
            # 如果节点已添加，跳过
            if node_name in added_nodes:
                return
            
            # 先添加所有上游节点
            for upstream in stream.upstreams:
                add_node_recursively(upstream)
            
            # 添加当前节点
            try:
                self.add_node(
                    node_name=node_name,
                    input_streams=connection_info['input_edges'],
                    output_streams=connection_info['output_edges'],
                    function=stream.function,
                    operator_config=stream.config, 
                    node_type=stream.node_type
                )
                added_nodes.add(node_name)
                self.logger.debug(f"Added node: {node_name}")
                
            except Exception as e:
                self.logger.debug(f"Error adding node {node_name}: {e}")
                raise
        
        # 从所有数据流开始添加（以处理可能的多个独立子图）
        for stream in pipeline.data_streams:
            add_node_recursively(stream)
    
    def _optimize_graph(self):
        """执行局部编译优化"""
        self.logger.info("Starting graph optimization...")
        
        # 记录优化前的状态
        initial_nodes = len(self.nodes)
        initial_edges = len(self.edges)
        
        # 1. 死代码消除：删除无效的非sink节点（没有有效输出路径的节点）
        self._eliminate_dead_code()
        
        # 2. 删除孤立节点（没有任何连接的节点）
        self._remove_orphaned_nodes()
        
        # 3. 简化冗余路径（可选，未来扩展）
        # self._simplify_redundant_paths()
        
        # 记录优化结果
        final_nodes = len(self.nodes)
        final_edges = len(self.edges)
        
        if initial_nodes != final_nodes or initial_edges != final_edges:
            self.logger.info(f"Graph optimization completed: "
                           f"nodes {initial_nodes} -> {final_nodes} "
                           f"(removed {initial_nodes - final_nodes}), "
                           f"edges {initial_edges} -> {final_edges} "
                           f"(removed {initial_edges - final_edges})")
        else:
            self.logger.debug("Graph optimization completed: no changes needed")

    def _eliminate_dead_code(self):
        """
        消除死代码：递归删除无法到达任何有效输出的节点
        类似编译器优化中的死变量消除
        """
        # 1. 标记所有有效的节点（能够到达sink节点或有外部输出的节点）
        valid_nodes = self._mark_reachable_nodes()
        
        # 2. 识别无效节点
        invalid_nodes = set(self.nodes.keys()) - valid_nodes
        
        if invalid_nodes:
            self.logger.info(f"Dead code elimination: removing {len(invalid_nodes)} unreachable nodes: {list(invalid_nodes)}")
            
            # 3. 递归删除无效节点
            for node_name in invalid_nodes:
                self._remove_node_and_edges(node_name)

    def _mark_reachable_nodes(self) -> Set[str]:
        """
        标记所有可达的有效节点
        从sink节点开始反向遍历，标记所有能到达有效输出的节点
        """
        valid_nodes = set()
        
        # 1. 获取所有sink节点作为初始有效节点
        sink_nodes = self.get_sink_nodes()
        if not sink_nodes:
            self.logger.warning("No sink nodes found, treating all leaf nodes as valid")
            # 如果没有明确的sink节点，将所有叶子节点视为有效
            sink_nodes = [name for name, node in self.nodes.items() 
                         if not node.output_channels]
        
        # 2. 从sink节点开始反向DFS标记
        def mark_upstream_recursive(node_name: str):
            if node_name in valid_nodes:
                return
            
            valid_nodes.add(node_name)
            self.logger.debug(f"Marked node '{node_name}' as reachable")
            
            # 递归标记所有上游节点
            for upstream_name in self.get_upstream_nodes(node_name):
                mark_upstream_recursive(upstream_name)
        
        # 标记所有从sink可达的节点
        for sink_name in sink_nodes:
            mark_upstream_recursive(sink_name)
        
        return valid_nodes

    def _remove_orphaned_nodes(self):
        """删除孤立节点（没有任何连接的节点）"""
        orphaned_nodes = []
        
        for node_name, node in self.nodes.items():
            if not node.input_channels and not node.output_channels:
                orphaned_nodes.append(node_name)
        
        if orphaned_nodes:
            self.logger.info(f"Removing {len(orphaned_nodes)} orphaned nodes: {orphaned_nodes}")
            for node_name in orphaned_nodes:
                self._remove_node_and_edges(node_name)

    def _remove_node_and_edges(self, node_name: str):
        """
        安全地删除节点及其相关的边
        """
        if node_name not in self.nodes:
            return
        
        node = self.nodes[node_name]
        
        # 删除与该节点相关的所有边
        edges_to_remove = []
        
        # 收集输入边
        for input_edge in node.input_channels:
            edges_to_remove.append(input_edge.name)
            # 断开上游节点的连接
            if input_edge.upstream_node:
                input_edge.upstream_node.output_channels = [
                    e for e in input_edge.upstream_node.output_channels 
                    if e.name != input_edge.name
                ]
=======
        self._build_graph_from_pipeline(env)
>>>>>>> 0475edd3
        
        self.logger.info(f"Successfully converted and optimized pipeline '{env.name}' to graph with {len(self.nodes)} nodes and {len(self.edges)} edges")

<<<<<<< HEAD
    def add_node(self, 
                 node_name: str,
                 input_streams: Union[str, List[str]], 
                 output_streams: Union[str, List[str]], 
                 function: Union[BaseFunction, Type[BaseFunction] ],
                 operator_config: Dict = None, 
                 node_type: str = "normal") -> GraphNode:
        """
        Add a node to the graph.
        Args:
            input_streams (Union[str, List[str]]): Input streams for the node.
            output_streams (Union[str, List[str]]): Output streams for the node.
            operator (Type[BaseFunction]): The operator class to be used by the node.
        Returns:
            GraphNode: The created graph node.
        """
        # 标准化输入输出流为列表
        if isinstance(input_streams, str):
            input_streams = [input_streams] if input_streams else []
        elif input_streams is None:
            input_streams = []
        
        if isinstance(output_streams, str):
            output_streams = [output_streams] if output_streams else []
        elif output_streams is None:
            output_streams = []

        # 创建节点
        node = GraphNode(node_name, function, node_type, operator_config)
        # 检查节点名是否已存在
        if node.name in self.nodes:
            raise ValueError(f"Node with name '{node.name}' already exists")
        
        # 处理输入边（必须是图中已存在的边）
        # i是从0开始编号的
        for i, stream_name in enumerate(input_streams):
            if stream_name not in self.edges:
                raise ValueError(f"Input stream '{stream_name}' does not exist in the graph")
            
            edge = self.edges[stream_name]
            if edge.downstream_node is not None:
                raise ValueError(f"Input stream '{stream_name}' is already connected to another node")
            
            # 连接边到当前节点
            edge.downstream_node = node
            edge.downstream_channel = i
            node.input_channels.append(edge)

        # 处理输出边（创建新的空边）
        for i, stream_name in enumerate(output_streams):
            # 检查边名是否已存在
            if stream_name in self.edges:
                raise ValueError(f"Output stream name '{stream_name}' already exists")
            # 创建新的输出边
            edge = GraphEdge(name=stream_name, upstream_node=node, upstream_channel=i)
            self.edges[stream_name] = edge
            node.output_channels.append(edge)
        
        # 将节点添加到图中
        self.nodes[node.name] = node
        return node
    
    # def submit(self):
    #     engine:Engine = Engine.get_instance(generate_func=None)
    #     engine.submit_graph(self)
    #     self.logger.debug(f" Graph '{self.name}' submitted to engine.")
    def get_upstream_nodes(self, node_name: str) -> List[str]:
        """
        Get list of upstream node names for a given node.
        
        Args:
            node_name: Name of the node to find upstream nodes for
            
        Returns:
            List of upstream node names
        """
        if node_name not in self.nodes:
            raise ValueError(f"Node '{node_name}' not found in graph")
        
        graph_node = self.nodes[node_name]
        upstream_nodes = []
        
        for input_edge in graph_node.input_channels:
            if input_edge.upstream_node:
                upstream_nodes.append(input_edge.upstream_node.name)
        
        return upstream_nodes
    
    def get_downstream_nodes(self, node_name: str) -> List[str]:
        """
        Get list of downstream node names for a given node.
        
        Args:
            node_name: Name of the node to find downstream nodes for
            
        Returns:
            List of downstream node names
        """
        if node_name not in self.nodes:
            raise ValueError(f"Node '{node_name}' not found in graph")
        
        graph_node = self.nodes[node_name]
        downstream_nodes = []
        
        for output_edge in graph_node.output_channels:
            if output_edge.downstream_node:
                downstream_nodes.append(output_edge.downstream_node.name)
=======
    def _build_graph_from_pipeline(self, env: StreamingExecutionEnvironment):
        """
        根据transformation pipeline构建图，支持并行度和多对多连接
        分为三步：1) 生成并行节点 2) 生成物理边 3) 创建图结构
        """
        transformation_to_nodes = {}  # transformation -> list of node names
>>>>>>> 0475edd3
        
        # 第一步：为每个transformation生成并行节点
        self.logger.debug("Step 1: Generating parallel nodes for each transformation")
        for transformation in env.pipeline:
            node_names = []
            for i in range(transformation.parallelism):
                # 生成节点名，包含并行度索引
                if hasattr(transformation, 'function_class'):
                    base_name = transformation.function_class.__name__
                elif hasattr(transformation, 'op_class'):
                    base_name = transformation.op_class.__name__
                else:
                    base_name = "transformation"
                
                node_name = f"{base_name}_{id(transformation)}_{i}"
                node_names.append(node_name)
            
            transformation_to_nodes[transformation] = node_names
            self.logger.debug(f"Generated {len(node_names)} parallel nodes for {transformation.transformation_type}: {node_names}")
        
        # 第二步：计算逻辑边数量（用于日志）
        self.logger.debug("Step 2: Counting logical edges")
        logical_edge_count = 0
        physical_edge_count = 0
        for transformation in env.pipeline:
            for upstream_transformation in transformation.upstream:
                logical_edge_count += 1
                upstream_parallelism = len(transformation_to_nodes[upstream_transformation])
                downstream_parallelism = len(transformation_to_nodes[transformation])
                physical_edge_count += upstream_parallelism * downstream_parallelism
        
        self.logger.debug(f"Total logical edges: {logical_edge_count}, total physical edges: {physical_edge_count}")
        
        # 第三步：创建图结构
        self.logger.debug("Step 3: Creating graph structure")
        
        # 3.1 创建所有节点
        for transformation in env.pipeline:
            node_names = transformation_to_nodes[transformation]
            # 为该transformation创建所有并行节点
            for i, node_name in enumerate(node_names):
                try:
                    node = GraphNode(node_name, transformation, i)
                    
                    # 初始化输入输出channels
                    # 输入channels数量 = upstream transformations数量
                    for _ in range(len(transformation.upstream)):
                        node.input_channels.append([])
                    
                    # 输出channels数量 = downstream transformations数量  
                    for _ in range(len(transformation.downstream)):
                        node.output_channels.append([])
                    
                    self.nodes[node_name] = node
                    self.logger.debug(f"Created node: {node_name} (parallel index: {i})")
                    
                except Exception as e:
                    self.logger.error(f"Error creating node {node_name}: {e}")
                    raise
        
        # 3.2 为每条逻辑边创建物理边并连接节点
        edge_counter = 0
        for transformation in env.pipeline:
            downstream_nodes = transformation_to_nodes[transformation]
            
            for upstream_idx, upstream_transformation in enumerate(transformation.upstream):
                upstream_nodes = transformation_to_nodes[upstream_transformation]
                
                # 找到downstream_transformation在upstream_transformation.downstream中的位置
                downstream_idx = upstream_transformation.downstream.index(transformation)
                
                # 创建m*n条物理边
                for i, upstream_node_name in enumerate(upstream_nodes):
                    for j, downstream_node_name in enumerate(downstream_nodes):
                        # 创建边名
                        edge_name = f"edge_{edge_counter}_{upstream_node_name}_to_{downstream_node_name}"
                        edge_counter += 1
                        
                        # 获取节点对象
                        upstream_node = self.nodes[upstream_node_name]
                        downstream_node = self.nodes[downstream_node_name]
                        
                        # 创建边对象并连接
                        edge = GraphEdge(
                            name=edge_name,
                            upstream_node=upstream_node,
                            upstream_channel=downstream_idx,  # 在上游节点的第downstream_idx个输出channel
                            downstream_node=downstream_node,
                            downstream_channel=upstream_idx   # 在下游节点的第upstream_idx个输入channel
                        )
                        
                        # 将边添加到节点的channels中
                        upstream_node.output_channels[downstream_idx].append(edge)
                        downstream_node.input_channels[upstream_idx].append(edge)
                        
                        # 将边添加到图中
                        self.edges[edge_name] = edge
                
                self.logger.debug(f"Connected {len(upstream_nodes)}×{len(downstream_nodes)} physical edges "
                                f"between {upstream_transformation.transformation_type.value} -> "
                                f"{transformation.transformation_type.value}")
        
        self.logger.info(f"Graph construction completed: {len(self.nodes)} nodes, {len(self.edges)} edges")
<|MERGE_RESOLUTION|>--- conflicted
+++ resolved
@@ -1,29 +1,13 @@
 from __future__ import annotations
 from typing import Type, TYPE_CHECKING, Union, Any, AnyStr, Dict, List, Set
-<<<<<<< HEAD
-from sage.api.pipeline.pipeline_api import Pipeline
-from sage.api.pipeline.datastream_api import DataStream
-from sage.api.operator import BaseFunction
-=======
 from sage.api.env import StreamingExecutionEnvironment
 from sage.api.transformation import BaseTransformation,TransformationType
->>>>>>> 0475edd3
 from sage.utils.custom_logger import CustomLogger
 
 
 
 
 class GraphNode:
-<<<<<<< HEAD
-    def __init__(self,name:str, function: Union[Type[BaseFunction], BaseFunction], type:str, operator_config: Dict = None):
-        self.name: str = name
-        self.type: str = type # "normal "or "source" or "sink"
-        self.config: Dict = operator_config
-        self.input_channels: list[GraphEdge] = []
-        self.output_channels: list[GraphEdge] = []
-        self.operator: Union[Type[BaseFunction], BaseFunction] = function
-        pass
-=======
     def __init__(self, name: str, transformation: BaseTransformation, parallel_index: int):
         self.name: str = name
         self.transformation: BaseTransformation = transformation
@@ -34,7 +18,6 @@
         # output_channels[i] 对应第i个downstream transformation的所有并行连接
         self.input_channels: List[List[GraphEdge]] = []
         self.output_channels: List[List[GraphEdge]] = []
->>>>>>> 0475edd3
 
 class GraphEdge:
     def __init__(self,name:str,  upstream_node: GraphNode, upstream_channel: int, downstream_node:GraphNode = None, downstream_channel: int = None):
@@ -47,23 +30,6 @@
         self.name: str = name
         self.upstream_node:GraphNode = upstream_node
         self.upstream_channel: int = upstream_channel
-<<<<<<< HEAD
-        self.downstream_node:GraphNode = None
-        self.downstream_channel: int = None
-
-class SageGraph:
-    def __init__(self, pipeline:Pipeline, config: dict = None):
-        """
-        Initialize the NodeGraph with a name and optional configuration.
-        Args:
-            name (str): The name of the node graph.
-            config (dict, optional): Configuration parameters for the node graph.
-        """
-        self.name:str = pipeline.name
-        self.config:Dict = {
-            "platform": "ray" if pipeline.use_ray else "local",
-        }
-=======
         self.downstream_node:GraphNode = downstream_node
         self.downstream_channel: int = downstream_channel
 
@@ -71,337 +37,27 @@
     def __init__(self, env:StreamingExecutionEnvironment):
         self.env = env
         self.name = env.name
->>>>>>> 0475edd3
         self.nodes:Dict[str, GraphNode] = {}
         self.edges:Dict[str, GraphEdge] = {}
         # 构建数据流之间的连接映射
 
         self.logger = CustomLogger(
-<<<<<<< HEAD
-            object_name=f"SageGraph_{self.name}",
-=======
             object_name=f"SageGraph_{env.name}",
->>>>>>> 0475edd3
             log_level="DEBUG",
             console_output=True,
             file_output=True
         )
         # 构建基础图结构
-<<<<<<< HEAD
-        self._build_graph_from_pipeline(pipeline)
-        
-        # 执行局部编译优化
-        self._optimize_graph()
-        
-        # 验证优化后的图
-        if not self.validate_graph():
-            raise ValueError("Generated graph is invalid after optimization")
-        
-        self.logger.info(f"Successfully converted and optimized pipeline '{pipeline.name}' to graph with {len(self.nodes)} nodes and {len(self.edges)} edges")
-
-    def _build_graph_from_pipeline(self, pipeline: Pipeline):
-        stream_to_node_name = {}
-        stream_connections = {}
-        # 第一步：为每个 DataStream 生成唯一的节点名和边名
-        for i, stream in enumerate(pipeline.data_streams):
-            node_name = f"{stream.name}_{i}" if stream.name else f"node_{i}"
-            stream_to_node_name[stream] = node_name
-            
-            # 构建连接映射：记录每个流的上下游边名
-            input_edges = []
-            output_edges = []
-            
-            # 处理输入边（来自上游流）
-            for j, upstream in enumerate(stream.upstreams):
-                edge_name = f"edge_{stream_to_node_name.get(upstream, f'upstream_{j}')}_{node_name}"
-                input_edges.append(edge_name)
-            
-            # 处理输出边（到下游流）
-            for j, downstream in enumerate(stream.downstreams):
-                downstream_node_name = f"{downstream.name}_{pipeline.data_streams.index(downstream)}" if downstream.name else f"node_{pipeline.data_streams.index(downstream)}"
-                edge_name = f"edge_{node_name}_{downstream_node_name}"
-                output_edges.append(edge_name)
-            
-            stream_connections[stream] = {
-                'node_name': node_name,
-                'input_edges': input_edges,
-                'output_edges': output_edges
-            }
-
-
-        # 第二步：按拓扑顺序添加节点到图中
-        added_nodes = set()
-        def add_node_recursively(stream: DataStream):
-            """递归添加节点，确保上游节点先添加"""
-            connection_info = stream_connections[stream]
-            node_name = connection_info['node_name']
-            
-            # 如果节点已添加，跳过
-            if node_name in added_nodes:
-                return
-            
-            # 先添加所有上游节点
-            for upstream in stream.upstreams:
-                add_node_recursively(upstream)
-            
-            # 添加当前节点
-            try:
-                self.add_node(
-                    node_name=node_name,
-                    input_streams=connection_info['input_edges'],
-                    output_streams=connection_info['output_edges'],
-                    function=stream.function,
-                    operator_config=stream.config, 
-                    node_type=stream.node_type
-                )
-                added_nodes.add(node_name)
-                self.logger.debug(f"Added node: {node_name}")
-                
-            except Exception as e:
-                self.logger.debug(f"Error adding node {node_name}: {e}")
-                raise
-        
-        # 从所有数据流开始添加（以处理可能的多个独立子图）
-        for stream in pipeline.data_streams:
-            add_node_recursively(stream)
-    
-    def _optimize_graph(self):
-        """执行局部编译优化"""
-        self.logger.info("Starting graph optimization...")
-        
-        # 记录优化前的状态
-        initial_nodes = len(self.nodes)
-        initial_edges = len(self.edges)
-        
-        # 1. 死代码消除：删除无效的非sink节点（没有有效输出路径的节点）
-        self._eliminate_dead_code()
-        
-        # 2. 删除孤立节点（没有任何连接的节点）
-        self._remove_orphaned_nodes()
-        
-        # 3. 简化冗余路径（可选，未来扩展）
-        # self._simplify_redundant_paths()
-        
-        # 记录优化结果
-        final_nodes = len(self.nodes)
-        final_edges = len(self.edges)
-        
-        if initial_nodes != final_nodes or initial_edges != final_edges:
-            self.logger.info(f"Graph optimization completed: "
-                           f"nodes {initial_nodes} -> {final_nodes} "
-                           f"(removed {initial_nodes - final_nodes}), "
-                           f"edges {initial_edges} -> {final_edges} "
-                           f"(removed {initial_edges - final_edges})")
-        else:
-            self.logger.debug("Graph optimization completed: no changes needed")
-
-    def _eliminate_dead_code(self):
-        """
-        消除死代码：递归删除无法到达任何有效输出的节点
-        类似编译器优化中的死变量消除
-        """
-        # 1. 标记所有有效的节点（能够到达sink节点或有外部输出的节点）
-        valid_nodes = self._mark_reachable_nodes()
-        
-        # 2. 识别无效节点
-        invalid_nodes = set(self.nodes.keys()) - valid_nodes
-        
-        if invalid_nodes:
-            self.logger.info(f"Dead code elimination: removing {len(invalid_nodes)} unreachable nodes: {list(invalid_nodes)}")
-            
-            # 3. 递归删除无效节点
-            for node_name in invalid_nodes:
-                self._remove_node_and_edges(node_name)
-
-    def _mark_reachable_nodes(self) -> Set[str]:
-        """
-        标记所有可达的有效节点
-        从sink节点开始反向遍历，标记所有能到达有效输出的节点
-        """
-        valid_nodes = set()
-        
-        # 1. 获取所有sink节点作为初始有效节点
-        sink_nodes = self.get_sink_nodes()
-        if not sink_nodes:
-            self.logger.warning("No sink nodes found, treating all leaf nodes as valid")
-            # 如果没有明确的sink节点，将所有叶子节点视为有效
-            sink_nodes = [name for name, node in self.nodes.items() 
-                         if not node.output_channels]
-        
-        # 2. 从sink节点开始反向DFS标记
-        def mark_upstream_recursive(node_name: str):
-            if node_name in valid_nodes:
-                return
-            
-            valid_nodes.add(node_name)
-            self.logger.debug(f"Marked node '{node_name}' as reachable")
-            
-            # 递归标记所有上游节点
-            for upstream_name in self.get_upstream_nodes(node_name):
-                mark_upstream_recursive(upstream_name)
-        
-        # 标记所有从sink可达的节点
-        for sink_name in sink_nodes:
-            mark_upstream_recursive(sink_name)
-        
-        return valid_nodes
-
-    def _remove_orphaned_nodes(self):
-        """删除孤立节点（没有任何连接的节点）"""
-        orphaned_nodes = []
-        
-        for node_name, node in self.nodes.items():
-            if not node.input_channels and not node.output_channels:
-                orphaned_nodes.append(node_name)
-        
-        if orphaned_nodes:
-            self.logger.info(f"Removing {len(orphaned_nodes)} orphaned nodes: {orphaned_nodes}")
-            for node_name in orphaned_nodes:
-                self._remove_node_and_edges(node_name)
-
-    def _remove_node_and_edges(self, node_name: str):
-        """
-        安全地删除节点及其相关的边
-        """
-        if node_name not in self.nodes:
-            return
-        
-        node = self.nodes[node_name]
-        
-        # 删除与该节点相关的所有边
-        edges_to_remove = []
-        
-        # 收集输入边
-        for input_edge in node.input_channels:
-            edges_to_remove.append(input_edge.name)
-            # 断开上游节点的连接
-            if input_edge.upstream_node:
-                input_edge.upstream_node.output_channels = [
-                    e for e in input_edge.upstream_node.output_channels 
-                    if e.name != input_edge.name
-                ]
-=======
         self._build_graph_from_pipeline(env)
->>>>>>> 0475edd3
         
         self.logger.info(f"Successfully converted and optimized pipeline '{env.name}' to graph with {len(self.nodes)} nodes and {len(self.edges)} edges")
 
-<<<<<<< HEAD
-    def add_node(self, 
-                 node_name: str,
-                 input_streams: Union[str, List[str]], 
-                 output_streams: Union[str, List[str]], 
-                 function: Union[BaseFunction, Type[BaseFunction] ],
-                 operator_config: Dict = None, 
-                 node_type: str = "normal") -> GraphNode:
-        """
-        Add a node to the graph.
-        Args:
-            input_streams (Union[str, List[str]]): Input streams for the node.
-            output_streams (Union[str, List[str]]): Output streams for the node.
-            operator (Type[BaseFunction]): The operator class to be used by the node.
-        Returns:
-            GraphNode: The created graph node.
-        """
-        # 标准化输入输出流为列表
-        if isinstance(input_streams, str):
-            input_streams = [input_streams] if input_streams else []
-        elif input_streams is None:
-            input_streams = []
-        
-        if isinstance(output_streams, str):
-            output_streams = [output_streams] if output_streams else []
-        elif output_streams is None:
-            output_streams = []
-
-        # 创建节点
-        node = GraphNode(node_name, function, node_type, operator_config)
-        # 检查节点名是否已存在
-        if node.name in self.nodes:
-            raise ValueError(f"Node with name '{node.name}' already exists")
-        
-        # 处理输入边（必须是图中已存在的边）
-        # i是从0开始编号的
-        for i, stream_name in enumerate(input_streams):
-            if stream_name not in self.edges:
-                raise ValueError(f"Input stream '{stream_name}' does not exist in the graph")
-            
-            edge = self.edges[stream_name]
-            if edge.downstream_node is not None:
-                raise ValueError(f"Input stream '{stream_name}' is already connected to another node")
-            
-            # 连接边到当前节点
-            edge.downstream_node = node
-            edge.downstream_channel = i
-            node.input_channels.append(edge)
-
-        # 处理输出边（创建新的空边）
-        for i, stream_name in enumerate(output_streams):
-            # 检查边名是否已存在
-            if stream_name in self.edges:
-                raise ValueError(f"Output stream name '{stream_name}' already exists")
-            # 创建新的输出边
-            edge = GraphEdge(name=stream_name, upstream_node=node, upstream_channel=i)
-            self.edges[stream_name] = edge
-            node.output_channels.append(edge)
-        
-        # 将节点添加到图中
-        self.nodes[node.name] = node
-        return node
-    
-    # def submit(self):
-    #     engine:Engine = Engine.get_instance(generate_func=None)
-    #     engine.submit_graph(self)
-    #     self.logger.debug(f" Graph '{self.name}' submitted to engine.")
-    def get_upstream_nodes(self, node_name: str) -> List[str]:
-        """
-        Get list of upstream node names for a given node.
-        
-        Args:
-            node_name: Name of the node to find upstream nodes for
-            
-        Returns:
-            List of upstream node names
-        """
-        if node_name not in self.nodes:
-            raise ValueError(f"Node '{node_name}' not found in graph")
-        
-        graph_node = self.nodes[node_name]
-        upstream_nodes = []
-        
-        for input_edge in graph_node.input_channels:
-            if input_edge.upstream_node:
-                upstream_nodes.append(input_edge.upstream_node.name)
-        
-        return upstream_nodes
-    
-    def get_downstream_nodes(self, node_name: str) -> List[str]:
-        """
-        Get list of downstream node names for a given node.
-        
-        Args:
-            node_name: Name of the node to find downstream nodes for
-            
-        Returns:
-            List of downstream node names
-        """
-        if node_name not in self.nodes:
-            raise ValueError(f"Node '{node_name}' not found in graph")
-        
-        graph_node = self.nodes[node_name]
-        downstream_nodes = []
-        
-        for output_edge in graph_node.output_channels:
-            if output_edge.downstream_node:
-                downstream_nodes.append(output_edge.downstream_node.name)
-=======
     def _build_graph_from_pipeline(self, env: StreamingExecutionEnvironment):
         """
         根据transformation pipeline构建图，支持并行度和多对多连接
         分为三步：1) 生成并行节点 2) 生成物理边 3) 创建图结构
         """
         transformation_to_nodes = {}  # transformation -> list of node names
->>>>>>> 0475edd3
         
         # 第一步：为每个transformation生成并行节点
         self.logger.debug("Step 1: Generating parallel nodes for each transformation")
