--- conflicted
+++ resolved
@@ -168,7 +168,6 @@
         
         # 使用服务调用语法糖 - 同步调用用户画像服务（增加容错处理）
         activity_description = f"{interaction_type}_{item_id}"
-<<<<<<< HEAD
         print(f"[DEBUG] CoMap.map0: About to call user_profile service for {user_id}")
         try:
             update_result = self.call_service["user_profile"].update_activity(user_id, activity_description, timeout=2.0)
@@ -188,26 +187,10 @@
         except Exception as e:
             track_result = {"tracked": False, "error": str(e)[:100]}
             print(f"[DEBUG] CoMap.map0: recommendation service call failed: {e}")
-=======
-        try:
-            update_result = self.call_service["user_profile"].update_activity(user_id, activity_description, timeout=10.0)
-        except Exception as e:
-            update_result = f"Service call failed: {str(e)[:100]}"
-            self.logger.warning(f"User profile service call failed: {e}")
-        
-        # 使用服务调用语法糖 - 同步调用推荐服务跟踪交互（增加容错处理）
-        try:
-            track_result = self.call_service["recommendation"].track_interaction(
-                user_id, item_id, interaction_type, timeout=10.0
-            )
-        except Exception as e:
-            track_result = {"tracked": False, "error": str(e)[:100]}
->>>>>>> ee067735
             self.logger.warning(f"Recommendation service call failed: {e}")
         
         # 使用服务调用语法糖 - 异步调用缓存服务清理相关缓存（增加容错处理）
         cache_key_pattern = f"rec_{user_id}"
-<<<<<<< HEAD
         print(f"[DEBUG] CoMap.map0: About to call cache service async for {user_id}")
         try:
             cache_future = self.call_service_async["cache"].invalidate(cache_key_pattern, timeout=2.0)
@@ -215,12 +198,6 @@
         except Exception as e:
             cache_future = None
             print(f"[DEBUG] CoMap.map0: cache service async call failed: {e}")
-=======
-        try:
-            cache_future = self.call_service_async["cache"].invalidate(cache_key_pattern, timeout=10.0)
-        except Exception as e:
-            cache_future = None
->>>>>>> ee067735
             self.logger.warning(f"Cache service async call failed: {e}")
         
         result = {
@@ -236,7 +213,6 @@
         }
         
         # 获取异步结果（增加容错处理）
-<<<<<<< HEAD
         print(f"[DEBUG] CoMap.map0: Processing async results for {user_id}")
         if cache_future is not None:
             try:
@@ -250,17 +226,6 @@
         else:
             result["cache_invalidation_error"] = "Cache service call not initiated"
             print(f"[DEBUG] CoMap.map0: no cache async call to process")
-=======
-        if cache_future is not None:
-            try:
-                cache_result = cache_future.result(timeout=5.0)  # 减少超时时间
-                result["cache_invalidation_result"] = cache_result
-            except Exception as e:
-                result["cache_invalidation_error"] = str(e)[:100]
-                self.logger.warning(f"Cache service result failed: {e}")
-        else:
-            result["cache_invalidation_error"] = "Cache service call not initiated"
->>>>>>> ee067735
         
         print(f"[DEBUG] CoMap.map0: About to return result for {user_id}")
         if self.ctx:
@@ -352,12 +317,6 @@
                 "source_stream": 1,
                 "processor": "RecommendationProcessor"
             }
-<<<<<<< HEAD
-=======
-        
-        if self.ctx:
-            self.logger.info(f"CoMap map1: processed request for user {user_id} in context {context}")
->>>>>>> ee067735
         
         return result
         if self.ctx:
