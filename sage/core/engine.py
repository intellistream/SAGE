from typing import Type, TYPE_CHECKING, Union, Any, TYPE_CHECKING
# from sage.core.compiler.query_compiler import QueryCompiler
from sage.core.runtime.runtime_manager import RuntimeManager
from sage.utils.custom_logger import CustomLogger
from sage.core.runtime.mixed_dag import MixedDAG
<<<<<<< HEAD
=======
from sage.api.env import StreamingExecutionEnvironment
>>>>>>> 0475edd3
import threading, typing, logging

class Engine:
    _instance = None
    _lock = threading.Lock()
    def __init__(self):

        # 确保只初始化一次
        if hasattr(self, "_initialized"):
            return
        self._initialized = True
        # self.dag_manager = DAGManager() # deprecated
        self.runtime_manager = RuntimeManager.get_instance()
<<<<<<< HEAD
        self.compiler= QueryCompiler()
=======
        # self.compiler= QueryCompiler()
>>>>>>> 0475edd3
        from sage.core.graph import SageGraph
        self.graphs:dict[str, SageGraph] = {}  # 存储 pipeline 名称到 SageGraph 的映射
        self.dags:dict = {} # 存储name到dag的映射，其中dag的类型为DAG或RayDAG

        self.logger = CustomLogger(
            object_name=f"SageEngine",
            log_level="DEBUG",
            console_output=False,
            file_output=True
        )


    def __new__(cls):
        # 禁止直接实例化
        raise RuntimeError("请通过 get_instance() 方法获取实例")

    # 用来获取类的唯一实例
    # 同一个进程中只存在唯一的实例
    @classmethod
    def get_instance(cls):
        # 双重检查锁确保线程安全
        if cls._instance is None:
            with cls._lock:
                if cls._instance is None:

                    # 绕过 __new__ 的异常，直接创建实例
                    instance = super().__new__(cls)
                    instance.__init__()
                    cls._instance = instance
        return cls._instance
    
    def submit_env(self, env:StreamingExecutionEnvironment):
        from sage.core.graph import SageGraph
<<<<<<< HEAD
        graph = SageGraph(pipeline, config)
        self.graphs[graph.name] = graph  # 存储图到字典中
        # 合并配置
        if config:
            graph.config.update(config)
=======
        graph = SageGraph(env)
        self.graphs[graph.name] = graph
>>>>>>> 0475edd3
        try:
            self.logger.info(f"Received mixed graph '{graph.name}' with {len(graph.nodes)} nodes")
            # 编译图
            mixed_dag = MixedDAG(graph)
            self.dags[mixed_dag.name] = mixed_dag  # 存储 DAG 到字典中
            mixed_dag.run()
            self.logger.info(f"Mixed graph '{graph.name}' submitted to runtime manager.")
        except Exception as e:
            self.logger.info(f"Failed to submit graph '{graph.name}': {e}")
            raise
    
    def submit_mixed_pipeline(self, pipeline, config=None):
        from sage.core.graph import SageGraph
        graph = SageGraph(pipeline, config)
        self.graphs[graph.name] = graph
        if config:
            graph.config.update(config)
        try:
            self.logger.info(f"Received mixed graph '{graph.name}' with {len(graph.nodes)} nodes")
            # 编译图
            mixed_dag = MixedDAG(graph)
            self.dags[mixed_dag.name] = mixed_dag  # 存储 DAG 到字典中
            mixed_dag.run()
            self.logger.info(f"Mixed graph '{graph.name}' submitted to runtime manager.")
        except Exception as e:
            self.logger.info(f"Failed to submit graph '{graph.name}': {e}")
            raise<|MERGE_RESOLUTION|>--- conflicted
+++ resolved
@@ -3,10 +3,7 @@
 from sage.core.runtime.runtime_manager import RuntimeManager
 from sage.utils.custom_logger import CustomLogger
 from sage.core.runtime.mixed_dag import MixedDAG
-<<<<<<< HEAD
-=======
 from sage.api.env import StreamingExecutionEnvironment
->>>>>>> 0475edd3
 import threading, typing, logging
 
 class Engine:
@@ -20,11 +17,7 @@
         self._initialized = True
         # self.dag_manager = DAGManager() # deprecated
         self.runtime_manager = RuntimeManager.get_instance()
-<<<<<<< HEAD
-        self.compiler= QueryCompiler()
-=======
         # self.compiler= QueryCompiler()
->>>>>>> 0475edd3
         from sage.core.graph import SageGraph
         self.graphs:dict[str, SageGraph] = {}  # 存储 pipeline 名称到 SageGraph 的映射
         self.dags:dict = {} # 存储name到dag的映射，其中dag的类型为DAG或RayDAG
@@ -58,33 +51,8 @@
     
     def submit_env(self, env:StreamingExecutionEnvironment):
         from sage.core.graph import SageGraph
-<<<<<<< HEAD
-        graph = SageGraph(pipeline, config)
-        self.graphs[graph.name] = graph  # 存储图到字典中
-        # 合并配置
-        if config:
-            graph.config.update(config)
-=======
         graph = SageGraph(env)
         self.graphs[graph.name] = graph
->>>>>>> 0475edd3
-        try:
-            self.logger.info(f"Received mixed graph '{graph.name}' with {len(graph.nodes)} nodes")
-            # 编译图
-            mixed_dag = MixedDAG(graph)
-            self.dags[mixed_dag.name] = mixed_dag  # 存储 DAG 到字典中
-            mixed_dag.run()
-            self.logger.info(f"Mixed graph '{graph.name}' submitted to runtime manager.")
-        except Exception as e:
-            self.logger.info(f"Failed to submit graph '{graph.name}': {e}")
-            raise
-    
-    def submit_mixed_pipeline(self, pipeline, config=None):
-        from sage.core.graph import SageGraph
-        graph = SageGraph(pipeline, config)
-        self.graphs[graph.name] = graph
-        if config:
-            graph.config.update(config)
         try:
             self.logger.info(f"Received mixed graph '{graph.name}' with {len(graph.nodes)} nodes")
             # 编译图
