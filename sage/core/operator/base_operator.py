--- conflicted
+++ resolved
@@ -3,11 +3,8 @@
 from typing import Any, List, Dict
 from sage.core.io.emit_context import DownstreamTarget, NodeType
 from sage.core.io.emit_context import BaseEmitContext
-<<<<<<< HEAD
 from sage.utils.custom_logger import CustomLogger
 from sage.api.tuple import Data
-=======
->>>>>>> 5c6203cf
 
 
 # Operator 决定事件的逻辑路由（如广播、分区、keyBy等），
