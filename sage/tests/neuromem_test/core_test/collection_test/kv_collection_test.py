# file sage/tests/neuromem_test/core_test/collection_test/kv_collection_test.py
# python -m sage.tests.neuromem_test.core_test.collection_test.kv_collection_test

<<<<<<< HEAD
import os
import pytest
from sage.core.neuromem.memory_collection.kv_collection import KVMemoryCollection
from sage.core.neuromem.memory_collection.base_collection import get_default_data_dir
=======
if __name__ == "__main__":
    import os
    from sage.core.neuromem.memory_collection.kv_collection import KVMemoryCollection
    from sage.core.neuromem.memory_collection.base_collection import get_default_data_dir

    def print_test_case(desc, expected, actual):
        status = "通过" if expected == actual or (isinstance(expected, set) and set(expected) == set(actual)) else "不通过"
        print(f"【{desc}】")
        print(f"预期结果：{expected}")
        print(f"实际结果：{actual}")
        print(f"测试情况：{status}\n")
>>>>>>> a87cc943

def test_kv_collection():
    # ==== 基础数据构建 ====
    col = KVMemoryCollection(name="demo")

    col.add_metadata_field("field1")
    col.add_metadata_field("field2")
    col.add_metadata_field("field3")

    # 多样化插入
    col.insert("Hello Jack.", {"field1": "1", "field2": "0", "field3": "3"})
    col.insert("Hello Tom.", {"field1": "1", "field2": "1", "field3": "3"})
    col.insert("Hello Alice.", {"field1": "0", "field2": "1", "field3": "3"})
    col.insert("Jack and Tom say hi.", {"field1": "1", "field2": "0", "field3": "8"})
    col.insert("Alice in Wonderland.", {"field1": "0", "field2": "1", "field3": "5"})
    col.insert("Jacky is not Jack.", {"field1": "2", "field2": "9", "field3": "8"})

    col.create_index("global_index")
    col.create_index("f2_1_index", metadata_filter_func=lambda m: m.get("field2") == "1")
    col.create_index(
        "f1_1_index",
        metadata_filter_func=lambda m: m.get("field1") == "1",
        description="field1等于1的子集索引",
        field1="1"
    )
    col.create_index(
        "field3_8_index",
        metadata_filter_func=lambda m: m.get("field3") == "8",
        description="field3等于8的子集",
        field3="8"
    )

    # ==== 功能测试 ====
    res1 = col.retrieve("Jack", topk=3, index_name="global_index")
    assert set(res1) == {"Hello Jack.", "Jack and Tom say hi.", "Jacky is not Jack."}

    res2 = col.retrieve("Alice", topk=2, index_name="global_index", metadata_filter_func=lambda m: m.get("field2") == "1")
    assert set(res2) == {"Hello Alice.", "Alice in Wonderland."}

    res3 = col.retrieve("Tom", topk=2, index_name="f2_1_index")
    assert set(res3) == {"Hello Tom.", "Hello Alice."}

    res4 = col.retrieve("Jack", index_name="f1_1_index")
    assert set(res4) == {"Hello Jack.", "Hello Tom.", "Jack and Tom say hi."}

    res5 = col.retrieve("Jack", index_name="field3_8_index")
    assert set(res5) == {"Jack and Tom say hi.", "Jacky is not Jack."}

    # 删除一条不会导致全部为空
    col.delete("Hello Tom.")
    res6 = col.retrieve("Tom", index_name="global_index")
    assert "Hello Tom." not in res6

    # 更新 Jacky
    col.update("Hello Jack.", "Hello Jacky.", {"field1": "2", "field2": "9", "field3": "8"}, "global_index", "f2_1_index", "f1_1_index", "field3_8_index")
    res7 = col.retrieve("Jacky", index_name="global_index")
    assert set(res7) == set(['Jacky is not Jack.', 'Hello Jacky.', 'Hello Alice.', 'Jack and Tom say hi.', 'Alice in Wonderland.'])

    meta = col.metadata_storage.get(col._get_stable_id("Hello Jacky."))
    assert meta == {"field1": "2", "field2": "9", "field3": "8"}

    # 删除全部不会报错
    try:
        col.delete("NonExistentText")
    except Exception as e:
        assert False, f"非法删除异常: {e}"
        
    # 非法索引：断言 warning 被正确发出
    with pytest.warns(UserWarning, match="Index 'non_exist_index' does not exist."):
        col.retrieve("anything", index_name="non_exist_index")

    # 删除索引
    col.delete_index("f2_1_index")
    assert "f2_1_index" not in col.indexes

    rebuild_res = col.rebuild_index("global_index")
    assert rebuild_res is True

    # ==== 持久化保存、恢复测试 ====
    store_path = get_default_data_dir()
    col_name = "demo"
    col.store(store_path)
<<<<<<< HEAD

    del col

    # 直接恢复
    col2 = KVMemoryCollection.load(col_name)

    res = col2.retrieve("Jacky", index_name="global_index")
    assert set(res) == set(['Jacky is not Jack.', 'Hello Jacky.', 'Hello Alice.', 'Jack and Tom say hi.', 'Alice in Wonderland.'])
    meta = col2.metadata_storage.get(col2._get_stable_id("Hello Jacky."))
    assert meta == {"field1": "2", "field2": "9", "field3": "8"}

    idx_meta = col2.indexes["f1_1_index"]
    assert idx_meta.get("metadata_conditions", {}) == {"field1": "1"}
    assert idx_meta.get("metadata_filter_func") is not None
    resx2 = col2.retrieve("Jack", index_name="f1_1_index")
    assert set(resx2) & {"Jack and Tom say hi."} == {"Jack and Tom say hi."}

    # 清理数据
    KVMemoryCollection.clear(col_name)
=======
    print("数据已保存到磁盘！")
    print("目录为：", os.path.join(store_path, "kv_collection", col_name))

    del col
    print("内存对象已清除。")

    # 直接恢复
    col2 = KVMemoryCollection.load(col_name)
    print("数据已从磁盘恢复！")

    res = col2.retrieve("Jacky", index_name="global_index")
    print_test_case("持久化后检索", ['Jacky is not Jack.', 'Hello Jacky.', 'Hello Alice.', 'Jack and Tom say hi.', 'Alice in Wonderland.'], res)
    meta = col2.metadata_storage.get(col2._get_stable_id("Hello Jacky."))
    print_test_case("持久化后元数据", {"field1": "2", "field2": "9", "field3": "8"}, meta)

    idx_meta = col2.indexes["f1_1_index"]
    print_test_case("f1_1_index恢复metadata_conditions", {"field1": "1"}, idx_meta.get("metadata_conditions", {}))
    print_test_case("f1_1_index恢复filter_func存在", True, idx_meta.get("metadata_filter_func") is not None)
    resx2 = col2.retrieve("Jack", index_name="f1_1_index")
    print_test_case("持久化后f1_1_index检索", {"Jack and Tom say hi."}, set(resx2) & {"Jack and Tom say hi."})

    # 清理数据
    KVMemoryCollection.clear(col_name)
    print("所有数据已删除！")
>>>>>>> a87cc943
<|MERGE_RESOLUTION|>--- conflicted
+++ resolved
@@ -1,24 +1,10 @@
 # file sage/tests/neuromem_test/core_test/collection_test/kv_collection_test.py
 # python -m sage.tests.neuromem_test.core_test.collection_test.kv_collection_test
 
-<<<<<<< HEAD
 import os
 import pytest
 from sage.core.neuromem.memory_collection.kv_collection import KVMemoryCollection
 from sage.core.neuromem.memory_collection.base_collection import get_default_data_dir
-=======
-if __name__ == "__main__":
-    import os
-    from sage.core.neuromem.memory_collection.kv_collection import KVMemoryCollection
-    from sage.core.neuromem.memory_collection.base_collection import get_default_data_dir
-
-    def print_test_case(desc, expected, actual):
-        status = "通过" if expected == actual or (isinstance(expected, set) and set(expected) == set(actual)) else "不通过"
-        print(f"【{desc}】")
-        print(f"预期结果：{expected}")
-        print(f"实际结果：{actual}")
-        print(f"测试情况：{status}\n")
->>>>>>> a87cc943
 
 def test_kv_collection():
     # ==== 基础数据构建 ====
@@ -101,7 +87,6 @@
     store_path = get_default_data_dir()
     col_name = "demo"
     col.store(store_path)
-<<<<<<< HEAD
 
     del col
 
@@ -121,29 +106,3 @@
 
     # 清理数据
     KVMemoryCollection.clear(col_name)
-=======
-    print("数据已保存到磁盘！")
-    print("目录为：", os.path.join(store_path, "kv_collection", col_name))
-
-    del col
-    print("内存对象已清除。")
-
-    # 直接恢复
-    col2 = KVMemoryCollection.load(col_name)
-    print("数据已从磁盘恢复！")
-
-    res = col2.retrieve("Jacky", index_name="global_index")
-    print_test_case("持久化后检索", ['Jacky is not Jack.', 'Hello Jacky.', 'Hello Alice.', 'Jack and Tom say hi.', 'Alice in Wonderland.'], res)
-    meta = col2.metadata_storage.get(col2._get_stable_id("Hello Jacky."))
-    print_test_case("持久化后元数据", {"field1": "2", "field2": "9", "field3": "8"}, meta)
-
-    idx_meta = col2.indexes["f1_1_index"]
-    print_test_case("f1_1_index恢复metadata_conditions", {"field1": "1"}, idx_meta.get("metadata_conditions", {}))
-    print_test_case("f1_1_index恢复filter_func存在", True, idx_meta.get("metadata_filter_func") is not None)
-    resx2 = col2.retrieve("Jack", index_name="f1_1_index")
-    print_test_case("持久化后f1_1_index检索", {"Jack and Tom say hi."}, set(resx2) & {"Jack and Tom say hi."})
-
-    # 清理数据
-    KVMemoryCollection.clear(col_name)
-    print("所有数据已删除！")
->>>>>>> a87cc943
