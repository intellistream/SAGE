from .api import pipeline, model, memory, operator, query

# # 只暴露四个子模块，保持清晰的模块边界
# memory = _api.memory
# model = _api.model
# operator = _api.operator
# pipeline = _api.pipeline
# query = _api.query
<<<<<<< HEAD
=======

__all__ = ["memory", "model", "operator", "pipeline", "query"]
>>>>>>> a09ea35e

__all__ = ["memory", "model", "operator", "pipeline", "query"]<|MERGE_RESOLUTION|>--- conflicted
+++ resolved
@@ -1,15 +1,12 @@
-from .api import pipeline, model, memory, operator, query
+from . import api as _api
 
-# # 只暴露四个子模块，保持清晰的模块边界
-# memory = _api.memory
-# model = _api.model
-# operator = _api.operator
-# pipeline = _api.pipeline
-# query = _api.query
-<<<<<<< HEAD
-=======
+# 只暴露四个子模块，保持清晰的模块边界
+memory = _api.memory
+model = _api.model
+operator = _api.operator
+pipeline = _api.pipeline
+prompt = _api.prompt
+query = _api.query
 
-__all__ = ["memory", "model", "operator", "pipeline", "query"]
->>>>>>> a09ea35e
+__all__ = ["memory", "model", "operator", "pipeline", "prompt", "query"]
 
-__all__ = ["memory", "model", "operator", "pipeline", "query"]