--- conflicted
+++ resolved
@@ -32,23 +32,6 @@
                     "frequency": 30
                 }
         """
-        engine = Engine.get_instance()
-<<<<<<< HEAD
-        engine.submit_pipeline(self, config=config or {}) # API -> operators -> compiler -> dag (DAGNode + io) -> executor -> neuronmem
-        print(f"[Pipeline] Pipeline '{self.name}' submitted to engine with config: {config or {}}")
-
-        # 近期完成的工作：
-        # metric模块：完成了evaluator类，实现了"em","f1","acc","recall","precision","rouge_score"等评估功能
-        # prompt模块：完成了baseTemplate、SummaryTemplate、QaTemplate
-        # compiler模块：
-        # 与peilin学长沟通后，对dag模块进行构造，将先前传输operator实例修改为传输其对应的类，由peilin学长统一进实例化进行管理调度
-        # 对于逻辑图向物理图的转化初步进行了一些尝试，可以实现简单逻辑的DAG构建
-        # 存在的问题：
-        # 根据yancan师兄群里发的api接口文档，已对逻辑图向物理图的转化建立起一定认识，但是关于其中IO缓冲仍存在一些疑问：在物理图中的IO缓冲区是需要在logic_graph中维护一个Queue去进行缓冲，还是和operator算子一样只需要构造一个IO模块的Node调用其他模块就可以
-        # Template的返回值，在FLASHRAG中的prompt相关按照openai与非openai两种进行处理，二者区别在于返回值不同，一种返回字符串，另外一种是openai兼容的消息列表形式，每个消息包含角色和内容。之前的话说要统一使用openapi接口，Template的返回值是否修改为均以消息列表形式返回吗
-        # 3:08
-        # xiaojie
-=======
-        engine.submit_pipeline(self, config=config or {})
-        print(f"[Pipeline] Pipeline '{self.name}' submitted to engine with config: {config or {}}")
->>>>>>> 2daa5b3a
+        engine = Engine.get_instance() # client side
+        engine.submit_pipeline(self, config=config or {}) # compile dag -> register engine
+        print(f"[Pipeline] Pipeline '{self.name}' submitted to engine with config: {config or {}}")