from sage.api.operator import SinkFunction
from sage.api.operator import Data
<<<<<<< HEAD
from typing import Tuple, List
=======
from typing import Tuple, List, Union
>>>>>>> e71f6500


class TerminalSink(SinkFunction):

    def __init__(self,config):
        super().__init__()
        self.config=config["sink"]

    def execute(self, data:Data[Tuple[str,str]]):
        question,answer=data.data

        print(f"\033[96m[Q] Question :{question}\033[0m")  

        print(f"\033[92m[A] Answer :{answer}\033[0m")

class RetriveSink(SinkFunction):
    def __init__(self,config):
        super().__init__()
        self.config=config["sink"]
    def execute(self, data:Data[Tuple[str, List[str]]]):
        question,chunks=data.data

        print(f"\033[96m[Q] Question :{question}\033[0m")

        print(f"\033[92m[A] Chunks :{chunks}\033[0m")


class FileSink(SinkFunction):
    def __init__(self, config):
        super().__init__()
        self.config = config["sink"]
        self.file_path =  config.get("file_path","qa_output.txt")

        # 创建或清空文件
        with open(self.file_path, "w", encoding="utf-8") as f:
            f.write("=== QA Output Log ===\n")

    def execute(self, data: Data[Tuple[str, str]]):
        question, answer = data.data

        with open(self.file_path, "a", encoding="utf-8") as f:
            f.write("[Q] Question: " + question + "\n")
            f.write("[A] Answer  : " + answer + "\n")
            f.write("-" * 40 + "\n")


class MemWriteSink(SinkFunction):
    def __init__(self, config):
        super().__init__()
        self.config = config.get("sink",{})
        # 从配置获取文件路径，默认为 'mem_output.txt'
        self.file_path = self.config.get("file_path", "mem_output.txt")
        self.counter = 0  # 全局字符串计数器

        # 初始化文件并写入标题
        with open(self.file_path, "w", encoding="utf-8") as f:
            f.write("=== Memory String Log ===\n")

    def execute(self, data: Data[Union[str, List[str], Tuple[str, str]]]):
        # 解析输入数据为字符串列表
        input_data = data.data
        strings = self._parse_input(input_data)

        # 追加写入文件
        with open(self.file_path, "a", encoding="utf-8") as f:
            for s in strings:
                self.counter += 1
                f.write(f"[{self.counter}] {s}\n")
            f.write("-" * 40 + "\n")  # 写入分隔线

    def _parse_input(self, input_data):
        """将不同格式的输入统一解析为字符串列表"""
        if isinstance(input_data, str):
            return [input_data]
        elif isinstance(input_data, list):
            return input_data
        elif isinstance(input_data, tuple):
            # 展平元组中的所有字符串
            return [item for item in input_data if isinstance(item, str)]
        else:
            # 其他类型转换为字符串
            return [str(input_data)]<|MERGE_RESOLUTION|>--- conflicted
+++ resolved
@@ -1,10 +1,6 @@
 from sage.api.operator import SinkFunction
 from sage.api.operator import Data
-<<<<<<< HEAD
-from typing import Tuple, List
-=======
 from typing import Tuple, List, Union
->>>>>>> e71f6500
 
 
 class TerminalSink(SinkFunction):
