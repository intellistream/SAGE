--- conflicted
+++ resolved
@@ -4,11 +4,7 @@
 from sage.api.operator import Data
 import ray
 
-<<<<<<< HEAD
-=======
 
-@ray.remote
->>>>>>> 29962934
 class OpenAIGenerator(GeneratorFunction):
     """
     OpenAIGenerator is a generator function that interfaces with a specified OpenAI model 
@@ -58,10 +54,6 @@
         return Data((user_query, response))
 
 
-<<<<<<< HEAD
-=======
-@ray.remote
->>>>>>> 29962934
 class HFGenerator(GeneratorFunction):
     """
     HFGenerator is a generator function that interfaces with a Hugging Face model
