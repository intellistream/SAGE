--- conflicted
+++ resolved
@@ -1,13 +1,13 @@
 
 import logging
-<<<<<<< HEAD
 from typing import TypeVar,Generic, Callable, Any, List
 from sage.core.io.message_queue import MessageQueue
+from typing import TypeVar,Generic
 T = TypeVar('T')
-
 class Data(Generic[T]):
     def __init__(self, data: T):
         self.data = data 
+
 
 class EmitContext:
     """
@@ -40,15 +40,7 @@
 
 
 
-class BaseOperator:
-=======
-from typing import TypeVar,Generic
-T = TypeVar('T')
-class Data(Generic[T]):
-    def __init__(self, data: T):
-        self.data = data 
 class BaseFuction:
->>>>>>> e71f6500
     def __init__(self):
         self.upstream = None
         self.downstream = None
@@ -73,8 +65,6 @@
         Override this method with actual operator logic in subclasses.
         """
         raise NotImplementedError(f"{self._name}.execute() is not implemented")
-    
-<<<<<<< HEAD
     def receive(self, channel: int, data: Data):
         """
         Receive data from upstream node through specified channel.
@@ -121,7 +111,7 @@
             emit_context: EmitContext instance that handles the emission
         """
         self._emit_context = emit_context
-=======
+    
 class StateLessFuction(BaseFuction):
     def __init__(self):
         super().__init__()
@@ -152,4 +142,50 @@
     @classmethod
     def get_shared_state(cls):
         return cls.shared_state
->>>>>>> e71f6500
+
+    def receive(self, channel: int, data: Data):
+        """
+        Receive data from upstream node through specified channel.
+        Default implementation calls execute() and emits result to channel 0.
+        Can be overridden by subclasses for custom receive logic.
+        
+        Args:
+            channel: The input channel number
+            data: The data received from upstream
+        """
+        try:
+            # Default behavior: call execute with received data and emit to channel 0
+            if(data is None):
+                result = self.execute()
+            else:
+                result = self.execute(data)
+            if result is not None:
+                self.emit(0, result)
+        except Exception as e:
+            self.logger.error(f"Error in {self._name}.receive(): {e}")
+            raise
+    def emit(self, channel: int, data: Any):
+        """
+        Emit data to downstream node through specified channel.
+        The actual emission is handled by the emit context.
+        
+        Args:
+            channel: The output channel number
+            data: The data to emit
+        """
+        if self._emit_context is None:
+            raise RuntimeError(f"Emit context not set for operator {self._name}. "
+                             "This should be injected by the DAG node.")
+        self._emit_context.emit(channel, data)
+
+
+
+    def set_emit_context(self, emit_context: 'EmitContext'):
+        """
+        Set the emit context that will be used when emit() is invoked.
+        This is typically called by the DAG node during initialization.
+        
+        Args:
+            emit_context: EmitContext instance that handles the emission
+        """
+        self._emit_context = emit_context
